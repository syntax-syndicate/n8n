import { META_KEY } from '../constants';
import { BasePage } from './base';
import { getVisibleSelect } from '../utils';
import { NodeCreator } from './features/node-creator';

const nodeCreator = new NodeCreator();
export class WorkflowPage extends BasePage {
	url = '/workflow/new';
	getters = {
		workflowNameInputContainer: () => cy.getByTestId('workflow-name-input', { timeout: 5000 }),
		workflowNameInput: () =>
			this.getters.workflowNameInputContainer().then(($el) => cy.wrap($el.find('input'))),
		workflowImportInput: () => cy.getByTestId('workflow-import-input'),
		workflowTags: () => cy.getByTestId('workflow-tags'),
		workflowTagsContainer: () => cy.getByTestId('workflow-tags-container'),
		workflowTagsInput: () =>
			this.getters.workflowTagsContainer().then(($el) => cy.wrap($el.find('input').first())),
		tagPills: () => cy.get('[data-test-id="workflow-tags-container"] span.el-tag'),
		nthTagPill: (n: number) =>
			cy.get(`[data-test-id="workflow-tags-container"] span.el-tag:nth-child(${n})`),
		tagsDropdown: () => cy.getByTestId('workflow-tags-dropdown'),
		tagsInDropdown: () => getVisibleSelect().find('li').filter('.tag'),
		createTagButton: () => cy.getByTestId('new-tag-link'),
		saveButton: () => cy.getByTestId('workflow-save-button'),
		nodeCreatorSearchBar: () => cy.getByTestId('node-creator-search-bar'),
		nodeCreatorPlusButton: () => cy.getByTestId('node-creator-plus-button'),
		canvasPlusButton: () => cy.getByTestId('canvas-plus-button'),
		canvasNodes: () => cy.getByTestId('canvas-node'),
		canvasNodeByName: (nodeName: string) =>
			this.getters.canvasNodes().filter(`:contains(${nodeName})`),
		nodeIssuesByName: (nodeName: string) =>
			this.getters
				.canvasNodes()
				.filter(`:contains(${nodeName})`)
				.should('have.length.greaterThan', 0)
				.findChildByTestId('node-issues'),
		getEndpointSelector: (type: 'input' | 'output' | 'plus', nodeName: string, index = 0) => {
			return `[data-endpoint-name='${nodeName}'][data-endpoint-type='${type}'][data-input-index='${index}']`;
		},
		canvasNodeInputEndpointByName: (nodeName: string, index = 0) => {
			return cy.get(this.getters.getEndpointSelector('input', nodeName, index));
		},
		canvasNodeOutputEndpointByName: (nodeName: string, index = 0) => {
			return cy.get(this.getters.getEndpointSelector('output', nodeName, index));
		},
		canvasNodePlusEndpointByName: (nodeName: string, index = 0) => {
			return cy.get(this.getters.getEndpointSelector('plus', nodeName, index));
		},
		successToast: () => cy.get('.el-notification:has(.el-notification--success)'),
		errorToast: () => cy.get('.el-notification:has(.el-notification--error)'),
		activatorSwitch: () => cy.getByTestId('workflow-activate-switch'),
		workflowMenu: () => cy.getByTestId('workflow-menu'),
		firstStepButton: () => cy.getByTestId('canvas-add-button'),
		isWorkflowSaved: () => this.getters.saveButton().should('match', 'span'), // In Element UI, disabled button turn into spans 🤷‍♂️
		isWorkflowActivated: () => this.getters.activatorSwitch().should('have.class', 'is-checked'),
		expressionModalInput: () => cy.getByTestId('expression-modal-input').find('[role=textbox]'),
		expressionModalOutput: () => cy.getByTestId('expression-modal-output'),

		nodeViewRoot: () => cy.getByTestId('node-view-root'),
		copyPasteInput: () => cy.getByTestId('hidden-copy-paste'),
		nodeConnections: () => cy.get('.jtk-connector'),
		zoomToFitButton: () => cy.getByTestId('zoom-to-fit'),
		nodeEndpoints: () => cy.get('.jtk-endpoint-connected'),
		disabledNodes: () => cy.get('.node-box.disabled'),
		selectedNodes: () => this.getters.canvasNodes().filter('.jtk-drag-selected'),
		// Workflow menu items
		workflowMenuItemDuplicate: () => cy.getByTestId('workflow-menu-item-duplicate'),
		workflowMenuItemDownload: () => cy.getByTestId('workflow-menu-item-download'),
		workflowMenuItemImportFromURLItem: () => cy.getByTestId('workflow-menu-item-import-from-url'),
		workflowMenuItemImportFromFile: () => cy.getByTestId('workflow-menu-item-import-from-file'),
		workflowMenuItemSettings: () => cy.getByTestId('workflow-menu-item-settings'),
		workflowMenuItemDelete: () => cy.getByTestId('workflow-menu-item-delete'),
		workflowMenuItemGitPush: () => cy.getByTestId('workflow-menu-item-push'),
		// Workflow settings dialog elements
		workflowSettingsModal: () => cy.getByTestId('workflow-settings-dialog'),
		workflowSettingsErrorWorkflowSelect: () => cy.getByTestId('workflow-settings-error-workflow'),
		workflowSettingsTimezoneSelect: () => cy.getByTestId('workflow-settings-timezone'),
		workflowSettingsSaveFiledExecutionsSelect: () =>
			cy.getByTestId('workflow-settings-save-failed-executions'),
		workflowSettingsSaveSuccessExecutionsSelect: () =>
			cy.getByTestId('workflow-settings-save-success-executions'),
		workflowSettingsSaveManualExecutionsSelect: () =>
			cy.getByTestId('workflow-settings-save-manual-executions'),
		workflowSettingsSaveExecutionProgressSelect: () =>
			cy.getByTestId('workflow-settings-save-execution-progress'),
		workflowSettingsTimeoutWorkflowSwitch: () =>
			cy.getByTestId('workflow-settings-timeout-workflow'),
		workflowSettingsTimeoutForm: () => cy.getByTestId('workflow-settings-timeout-form'),
		workflowSettingsSaveButton: () =>
			cy.getByTestId('workflow-settings-save-button').find('button'),

		shareButton: () => cy.getByTestId('workflow-share-button'),

		duplicateWorkflowModal: () => cy.getByTestId('duplicate-modal'),
		nodeViewBackground: () => cy.getByTestId('node-view-background'),
		nodeView: () => cy.getByTestId('node-view'),
		inlineExpressionEditorInput: () =>
			cy.getByTestId('inline-expression-editor-input').find('[role=textbox]'),
		inlineExpressionEditorOutput: () => cy.getByTestId('inline-expression-editor-output'),
		zoomInButton: () => cy.getByTestId('zoom-in-button'),
		zoomOutButton: () => cy.getByTestId('zoom-out-button'),
		resetZoomButton: () => cy.getByTestId('reset-zoom-button'),
		executeWorkflowButton: () => cy.getByTestId('execute-workflow-button'),
		clearExecutionDataButton: () => cy.getByTestId('clear-execution-data-button'),
		stopExecutionButton: () => cy.getByTestId('stop-execution-button'),
		stopExecutionWaitingForWebhookButton: () =>
			cy.getByTestId('stop-execution-waiting-for-webhook-button'),
		nodeCredentialsSelect: () => cy.getByTestId('node-credentials-select'),
		nodeCredentialsCreateOption: () => cy.getByTestId('node-credentials-select-item-new'),
		nodeCredentialsEditButton: () => cy.getByTestId('credential-edit-button'),
		nodeCreatorItems: () => cy.getByTestId('item-iterator-item'),
		nodeCreatorNodeItems: () => cy.getByTestId('node-creator-node-item'),
		nodeCreatorActionItems: () => cy.getByTestId('node-creator-action-item'),
		nodeCreatorCategoryItems: () => cy.getByTestId('node-creator-category-item'),
		ndvParameters: () => cy.getByTestId('parameter-item'),
		nodeCredentialsLabel: () => cy.getByTestId('credentials-label'),
		getConnectionBetweenNodes: (sourceNodeName: string, targetNodeName: string) =>
			cy.get(
				`.jtk-connector[data-source-node="${sourceNodeName}"][data-target-node="${targetNodeName}"]`,
			),
		getConnectionActionsBetweenNodes: (sourceNodeName: string, targetNodeName: string) =>
			cy.get(
				`.connection-actions[data-source-node="${sourceNodeName}"][data-target-node="${targetNodeName}"]`,
			),
		addStickyButton: () => cy.getByTestId('add-sticky-button'),
		stickies: () => cy.getByTestId('sticky'),
		editorTabButton: () => cy.getByTestId('radio-button-workflow'),
		workflowHistoryButton: () => cy.getByTestId('workflow-history-button'),
		colors: () => cy.getByTestId('color'),
		contextMenuAction: (action: string) => cy.getByTestId(`context-menu-item-${action}`),
	};
	actions = {
		visit: (preventNodeViewUnload = true) => {
			cy.visit(this.url);
			cy.waitForLoad();
			cy.window().then((win) => {
				// @ts-ignore
				win.preventNodeViewBeforeUnload = preventNodeViewUnload;
			});
		},
		addInitialNodeToCanvas: (
			nodeDisplayName: string,
			opts?: { keepNdvOpen?: boolean; action?: string },
		) => {
			this.getters.canvasPlusButton().click();
			this.getters.nodeCreatorSearchBar().type(nodeDisplayName);
			this.getters.nodeCreatorSearchBar().type('{enter}');
			if (opts?.action) {
				// Expand actions category if it's collapsed
				nodeCreator.getters
					.getCategoryItem('Actions')
					.parent()
					.then(($el) => {
						if ($el.attr('data-category-collapsed') === 'true') {
							nodeCreator.getters.getCategoryItem('Actions').click();
						}
					});
				nodeCreator.getters.getCreatorItem(opts.action).click();
			} else if (!opts?.keepNdvOpen) {
				cy.get('body').type('{esc}');
			}
		},
		addNodeToCanvas: (
			nodeDisplayName: string,
			plusButtonClick = true,
			preventNdvClose?: boolean,
			action?: string,
		) => {
			if (plusButtonClick) {
				this.getters.nodeCreatorPlusButton().click();
			}

			this.getters.nodeCreatorSearchBar().type(nodeDisplayName);
			this.getters.nodeCreatorSearchBar().type('{enter}');
			cy.wait(500);
			cy.get('body').then((body) => {
				if (body.find('[data-test-id=node-creator]').length > 0) {
					if (action) {
						cy.contains(action).click();
					} else {
						// Select the first action
						cy.get('[data-keyboard-nav-type="action"]').eq(0).click();
					}
				}
			});

			if (!preventNdvClose) cy.get('body').type('{esc}');
		},
		openContextMenu: (
			nodeTypeName?: string,
			method: 'right-click' | 'overflow-button' = 'right-click',
		) => {
			const target = nodeTypeName
				? this.getters.canvasNodeByName(nodeTypeName)
				: this.getters.nodeViewBackground();

			if (method === 'right-click') {
				target.rightclick(nodeTypeName ? 'center' : 'topLeft', { force: true });
			} else {
				target.realHover();
				target.find('[data-test-id="overflow-node-button"]').click({ force: true });
			}
		},
		openNode: (nodeTypeName: string) => {
			this.getters.canvasNodeByName(nodeTypeName).first().dblclick();
		},
<<<<<<< HEAD
		duplicateNode: (node: Cypress.Chainable<JQuery<HTMLElement>>) => {
			node.find('[data-test-id="duplicate-node-button"]').click({ force: true });
=======
		duplicateNode: (nodeTypeName: string) => {
			this.actions.openContextMenu(nodeTypeName);
			this.actions.contextMenuAction('duplicate');
		},
		deleteNodeFromContextMenu: (nodeTypeName: string) => {
			this.actions.openContextMenu(nodeTypeName);
			this.actions.contextMenuAction('delete');
		},
		executeNode: (nodeTypeName: string) => {
			this.actions.openContextMenu(nodeTypeName);
			this.actions.contextMenuAction('execute');
		},
		addStickyFromContextMenu: () => {
			this.actions.openContextMenu();
			this.actions.contextMenuAction('add_sticky');
		},
		renameNode: (nodeTypeName: string) => {
			this.actions.openContextMenu(nodeTypeName);
			this.actions.contextMenuAction('rename');
		},
		copyNode: (nodeTypeName: string) => {
			this.actions.openContextMenu(nodeTypeName);
			this.actions.contextMenuAction('copy');
		},
		contextMenuAction: (action: string) => {
			this.getters.contextMenuAction(action).click();
		},
		disableNode: (nodeTypeName: string) => {
			this.actions.openContextMenu(nodeTypeName);
			this.actions.contextMenuAction('toggle_activation');
		},
		pinNode: (nodeTypeName: string) => {
			this.actions.openContextMenu(nodeTypeName);
			this.actions.contextMenuAction('toggle_pin');
		},
		openNodeFromContextMenu: (nodeTypeName: string) => {
			this.actions.openContextMenu(nodeTypeName, 'overflow-button');
			this.actions.contextMenuAction('open');
		},
		selectAllFromContextMenu: () => {
			this.actions.openContextMenu();
			this.actions.contextMenuAction('select_all');
		},
		deselectAll: () => {
			this.actions.openContextMenu();
			this.actions.contextMenuAction('deselect_all');
>>>>>>> db773532
		},
		openExpressionEditorModal: () => {
			cy.contains('Expression').invoke('show').click();
			cy.getByTestId('expander').invoke('show').click();
		},
		openTagManagerModal: () => {
			this.getters.createTagButton().click();
			this.getters.tagsDropdown().click();
			getVisibleSelect().find('li.manage-tags').first().click();
		},
		openInlineExpressionEditor: () => {
			cy.contains('Expression').invoke('show').click();
			this.getters.inlineExpressionEditorInput().click();
		},
		openWorkflowMenu: () => {
			this.getters.workflowMenu().click();
		},
		openShareModal: () => {
			this.getters.shareButton().click();
		},
		saveWorkflowOnButtonClick: () => {
			cy.intercept('POST', '/rest/workflows').as('createWorkflow');
			this.getters.saveButton().should('contain', 'Save');
			this.getters.saveButton().click();
			this.getters.saveButton().should('contain', 'Saved');
			cy.url().should('not.have.string', '/new');
		},
		saveWorkflowUsingKeyboardShortcut: () => {
			cy.intercept('POST', '/rest/workflows').as('createWorkflow');
			cy.get('body').type(META_KEY, { release: false }).type('s');
		},
		deleteNode: (name: string) => {
			this.getters.canvasNodeByName(name).first().click();
			cy.get('body').type('{del}');
		},
		setWorkflowName: (name: string) => {
			this.getters.workflowNameInput().should('be.disabled');
			this.getters.workflowNameInput().parent().click();
			this.getters.workflowNameInput().should('be.enabled');
			this.getters.workflowNameInput().clear().type(name).type('{enter}');
		},
		activateWorkflow: () => {
			cy.intercept('PATCH', '/rest/workflows/*').as('activateWorkflow');
			this.getters.activatorSwitch().find('input').first().should('be.enabled');
			this.getters.activatorSwitch().click();
			cy.wait('@activateWorkflow');
			cy.get('body').type('{esc}');
		},
		renameWorkflow: (newName: string) => {
			this.getters.workflowNameInputContainer().click();
			cy.get('body').type('{selectall}');
			cy.get('body').type(newName);
			cy.get('body').type('{enter}');
		},
		addTags: (tags: string | string[]) => {
			if (!Array.isArray(tags)) tags = [tags];

			tags.forEach((tag) => {
				this.getters.workflowTagsInput().type(tag);
				this.getters.workflowTagsInput().type('{enter}');
			});
			cy.realPress('Tab');
			// For a brief moment the Element UI tag component shows the tags as(+X) string
			// so we need to wait for it to disappear
			this.getters.workflowTagsContainer().should('not.contain', `+${tags.length}`);
		},
		zoomToFit: () => {
			cy.getByTestId('zoom-to-fit').click();
		},
		pinchToZoom: (steps: number, mode: 'zoomIn' | 'zoomOut' = 'zoomIn') => {
			// Pinch-to-zoom simulates a 'wheel' event with ctrlKey: true (same as zooming by scrolling)
			this.getters.nodeViewBackground().trigger('wheel', {
				force: true,
				bubbles: true,
				ctrlKey: true,
				pageX: cy.window().innerWidth / 2,
				pageY: cy.window().innerHeight / 2,
				deltaMode: 1,
				deltaY: mode === 'zoomOut' ? steps : -steps,
			});
		},
		hitUndo: () => {
			cy.get('body').type(META_KEY, { delay: 500, release: false }).type('z');
		},
		hitRedo: () => {
			cy.get('body')
				.type(META_KEY, { delay: 500, release: false })
				.type('{shift}', { release: false })
				.type('z');
		},
		selectAll: () => {
			cy.get('body').type(META_KEY, { delay: 500, release: false }).type('a');
		},
		hitDisableNodeShortcut: () => {
			cy.get('body').type('d');
		},
		hitCopy: () => {
			cy.get('body').type(META_KEY, { delay: 500, release: false }).type('c');
		},
		hitPaste: () => {
			cy.get('body').type(META_KEY, { delay: 500, release: false }).type('P');
		},
		hitPinNodeShortcut: () => {
			cy.get('body').type('p');
		},
		hitExecuteWorkflowShortcut: () => {
			cy.get('body').type(META_KEY, { delay: 500, release: false }).type('{enter}');
		},
		hitDuplicateNodeShortcut: () => {
			cy.get('body').type(META_KEY, { delay: 500, release: false }).type('d');
		},
		hitAddStickyShortcut: () => {
			cy.get('body').type('{shift}', { delay: 500, release: false }).type('S');
		},
		executeWorkflow: () => {
			this.getters.executeWorkflowButton().click();
		},
		addNodeBetweenNodes: (
			sourceNodeName: string,
			targetNodeName: string,
			newNodeName: string,
			action?: string,
		) => {
			this.getters.getConnectionBetweenNodes(sourceNodeName, targetNodeName).first().realHover();
			this.getters
				.getConnectionActionsBetweenNodes(sourceNodeName, targetNodeName)
				.find('.add')
				.first()
				.click({ force: true });

			this.actions.addNodeToCanvas(newNodeName, false, false, action);
		},
		deleteNodeBetweenNodes: (
			sourceNodeName: string,
			targetNodeName: string,
			newNodeName: string,
		) => {
			this.getters.getConnectionBetweenNodes(sourceNodeName, targetNodeName).first().realHover();
			this.getters
				.getConnectionActionsBetweenNodes(sourceNodeName, targetNodeName)
				.find('.delete')
				.first()
				.click({ force: true });
		},
		addSticky: () => {
			this.getters.nodeCreatorPlusButton().realHover();
			this.getters.addStickyButton().click();
		},
		deleteSticky: () => {
			this.getters.stickies().eq(0).realHover().find('[data-test-id="delete-sticky"]').click();
		},
		toggleColorPalette: () => {
			this.getters
				.stickies()
				.eq(0)
				.realHover()
				.find('[data-test-id="change-sticky-color"]')
				.click({ force: true });
		},
		pickColor: (index: number) => {
			this.getters.colors().eq(1).click();
		},
		editSticky: (content: string) => {
			this.getters.stickies().dblclick().find('textarea').clear().type(content).type('{esc}');
		},
		shouldHaveWorkflowName: (name: string) => {
			this.getters.workflowNameInputContainer().invoke('attr', 'title').should('include', name);
		},
		testLassoSelection: (from: [number, number], to: [number, number]) => {
			cy.getByTestId('node-view-wrapper').trigger('mousedown', from[0], from[1], { force: true });
			cy.getByTestId('node-view-wrapper').trigger('mousemove', to[0], to[1], { force: true });
			cy.get('#select-box').should('be.visible');
			cy.getByTestId('node-view-wrapper').trigger('mouseup', to[0], to[1], { force: true });
			cy.get('#select-box').should('not.be.visible');
		},
		getNodePosition: (node: Cypress.Chainable<JQuery<HTMLElement>>) => {
			return node.then(($el) => ({
				left: +$el[0].style.left.replace('px', ''),
				top: +$el[0].style.top.replace('px', ''),
			}));
		},
	};
}<|MERGE_RESOLUTION|>--- conflicted
+++ resolved
@@ -204,10 +204,6 @@
 		openNode: (nodeTypeName: string) => {
 			this.getters.canvasNodeByName(nodeTypeName).first().dblclick();
 		},
-<<<<<<< HEAD
-		duplicateNode: (node: Cypress.Chainable<JQuery<HTMLElement>>) => {
-			node.find('[data-test-id="duplicate-node-button"]').click({ force: true });
-=======
 		duplicateNode: (nodeTypeName: string) => {
 			this.actions.openContextMenu(nodeTypeName);
 			this.actions.contextMenuAction('duplicate');
@@ -254,7 +250,6 @@
 		deselectAll: () => {
 			this.actions.openContextMenu();
 			this.actions.contextMenuAction('deselect_all');
->>>>>>> db773532
 		},
 		openExpressionEditorModal: () => {
 			cy.contains('Expression').invoke('show').click();
