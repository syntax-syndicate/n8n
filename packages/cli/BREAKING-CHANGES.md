--- conflicted
+++ resolved
@@ -3,9 +3,6 @@
 This list shows all the versions which include breaking changes and how to upgrade.
 
 
-<<<<<<< HEAD
-## ???
-=======
 ## 0.69.0
 
 ### What changed?
@@ -22,7 +19,6 @@
 
 
 ## 0.68.0
->>>>>>> d221f6dd
 
 ### What changed?
 
