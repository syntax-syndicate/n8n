--- conflicted
+++ resolved
@@ -5,13 +5,9 @@
 import { License } from '@/License';
 import { WorkflowSharingService } from '@/workflows/workflowSharing.service';
 import { NotFoundError } from '@/errors/response-errors/not-found.error';
-<<<<<<< HEAD
-import { ActiveExecutionService } from './active-execution.service';
-import type { Scope } from '@n8n/permissions';
-=======
 import { parseRangeQuery } from './parse-range-query.middleware';
 import type { User } from '@/databases/entities/User';
->>>>>>> a3eea3ac
+import type { Scope } from '@n8n/permissions';
 
 @RestController('/executions')
 export class ExecutionsController {
@@ -35,11 +31,7 @@
 
 	@Get('/', { middlewares: [parseRangeQuery] })
 	async getMany(req: ExecutionRequest.GetMany) {
-<<<<<<< HEAD
-		const workflowIds = await this.getAccessibleWorkflowIds(req.user, 'workflow:read');
-=======
-		const accessibleWorkflowIds = await this.getAccessibleWorkflowIds(req.user);
->>>>>>> a3eea3ac
+		const accessibleWorkflowIds = await this.getAccessibleWorkflowIds(req.user, 'workflow:read');
 
 		if (accessibleWorkflowIds.length === 0) {
 			return { count: 0, estimated: false, results: [] };
@@ -51,22 +43,12 @@
 			return { count: 0, estimated: false, results: [] };
 		}
 
-<<<<<<< HEAD
-		const workflowIds = await this.getAccessibleWorkflowIds(req.user, 'workflow:read');
-=======
 		query.accessibleWorkflowIds = accessibleWorkflowIds;
->>>>>>> a3eea3ac
 
 		if (!this.license.isAdvancedExecutionFiltersEnabled()) delete query.metadata;
 
-<<<<<<< HEAD
-	@Post('/active/:id/stop')
-	async stop(req: ExecutionRequest.Stop) {
-		const workflowIds = await this.getAccessibleWorkflowIds(req.user, 'workflow:execute');
-=======
 		const noStatus = !query.status || query.status.length === 0;
 		const noRange = !query.range.lastId || !query.range.firstId;
->>>>>>> a3eea3ac
 
 		if (noStatus && noRange) {
 			return await this.executionService.findAllRunningAndLatest(query);
