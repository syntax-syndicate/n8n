import type { PushPayload, PushType } from '@n8n/api-types';
import type { Application } from 'express';
import { ServerResponse } from 'http';
import type { Server } from 'http';
import { InstanceSettings } from 'n8n-core';
import type { Socket } from 'net';
import { Container, Service } from 'typedi';
import { parse as parseUrl } from 'url';
import { Server as WSServer } from 'ws';

import { AuthService } from '@/auth/auth.service';
import config from '@/config';
import type { User } from '@/databases/entities/user';
import { OnShutdown } from '@/decorators/on-shutdown';
import { BadRequestError } from '@/errors/response-errors/bad-request.error';
import { Publisher } from '@/scaling/pubsub/publisher.service';
import { OrchestrationService } from '@/services/orchestration.service';
import { TypedEmitter } from '@/typed-emitter';

import { SSEPush } from './sse.push';
import type { OnPushMessage, PushResponse, SSEPushRequest, WebSocketPushRequest } from './types';
import { WebSocketPush } from './websocket.push';

type PushEvents = {
	editorUiConnected: string;
	message: OnPushMessage;
};

const useWebSockets = config.getEnv('push.backend') === 'websocket';

/**
 * Push service for uni- or bi-directional communication with frontend clients.
 * Uses either server-sent events (SSE, unidirectional from backend --> frontend)
 * or WebSocket (bidirectional backend <--> frontend) depending on the configuration.
 *
 * @emits message when a message is received from a client
 */
@Service()
export class Push extends TypedEmitter<PushEvents> {
	public isBidirectional = useWebSockets;

	private backend = useWebSockets ? Container.get(WebSocketPush) : Container.get(SSEPush);

	constructor(
		private readonly orchestrationService: OrchestrationService,
<<<<<<< HEAD
		private readonly instanceSettings: InstanceSettings,
=======
		private readonly publisher: Publisher,
>>>>>>> cb7c4d29
	) {
		super();

		if (useWebSockets) this.backend.on('message', (msg) => this.emit('message', msg));
	}

	getBackend() {
		return this.backend;
	}

	handleRequest(req: SSEPushRequest | WebSocketPushRequest, res: PushResponse) {
		const {
			ws,
			query: { pushRef },
			user,
		} = req;

		if (!pushRef) {
			if (ws) {
				ws.send('The query parameter "pushRef" is missing!');
				ws.close(1008);
				return;
			}
			throw new BadRequestError('The query parameter "pushRef" is missing!');
		}

		if (req.ws) {
			(this.backend as WebSocketPush).add(pushRef, user.id, req.ws);
		} else if (!useWebSockets) {
			(this.backend as SSEPush).add(pushRef, user.id, { req, res });
		} else {
			res.status(401).send('Unauthorized');
			return;
		}

		this.emit('editorUiConnected', pushRef);
	}

	broadcast<Type extends PushType>(type: Type, data: PushPayload<Type>) {
		this.backend.sendToAll(type, data);
	}

	send<Type extends PushType>(type: Type, data: PushPayload<Type>, pushRef: string) {
<<<<<<< HEAD
		const isWorker = this.instanceSettings.instanceType === 'worker';

		const isMainOnMultiMain =
			this.instanceSettings.instanceType === 'main' &&
			this.orchestrationService.isMultiMainSetupEnabled;

		if (isWorker || (isMainOnMultiMain && !this.backend.hasPushRef(pushRef))) {
			/**
			 * Worker: Since a worker has no connection to the UI, send a command via
			 * pubsub so that the main process who holds that session can relay
			 * execution lifecycle events to it.
			 *
			 * Multi-main setup: In a manual webhook execution, the main process that
			 * handles a webhook might not be the same as the main process that created
			 * the webhook. If so, the handler process commands the creator process to
			 * relay the former's execution lifecycle events to the creator's frontend.
			 */
			const payload = { type, args: data, pushRef };
			void this.orchestrationService.publish('relay-execution-lifecycle-event', payload);
=======
		/**
		 * Multi-main setup: In a manual webhook execution, the main process that
		 * handles a webhook might not be the same as the main process that created
		 * the webhook. If so, the handler process commands the creator process to
		 * relay the former's execution lifecycle events to the creator's frontend.
		 */
		if (this.orchestrationService.isMultiMainSetupEnabled && !this.backend.hasPushRef(pushRef)) {
			void this.publisher.publishCommand({
				command: 'relay-execution-lifecycle-event',
				payload: { type, args: data, pushRef },
			});
>>>>>>> cb7c4d29
			return;
		}

		this.backend.sendToOne(type, data, pushRef);
	}

	sendToUsers<Type extends PushType>(
		type: Type,
		data: PushPayload<Type>,
		userIds: Array<User['id']>,
	) {
		this.backend.sendToUsers(type, data, userIds);
	}

	@OnShutdown()
	onShutdown() {
		this.backend.closeAllConnections();
	}
}

export const setupPushServer = (restEndpoint: string, server: Server, app: Application) => {
	if (useWebSockets) {
		const wsServer = new WSServer({ noServer: true });
		server.on('upgrade', (request: WebSocketPushRequest, socket: Socket, head) => {
			if (parseUrl(request.url).pathname === `/${restEndpoint}/push`) {
				wsServer.handleUpgrade(request, socket, head, (ws) => {
					request.ws = ws;

					const response = new ServerResponse(request);
					response.writeHead = (statusCode) => {
						if (statusCode > 200) ws.close();
						return response;
					};

					// @ts-ignore
					// eslint-disable-next-line @typescript-eslint/no-unsafe-call
					app.handle(request, response);
				});
			}
		});
	}
};

export const setupPushHandler = (restEndpoint: string, app: Application) => {
	const endpoint = `/${restEndpoint}/push`;
	const push = Container.get(Push);
	const authService = Container.get(AuthService);
	app.use(
		endpoint,
		// eslint-disable-next-line @typescript-eslint/unbound-method
		authService.authMiddleware,
		(req: SSEPushRequest | WebSocketPushRequest, res: PushResponse) => push.handleRequest(req, res),
	);
};<|MERGE_RESOLUTION|>--- conflicted
+++ resolved
@@ -43,11 +43,8 @@
 
 	constructor(
 		private readonly orchestrationService: OrchestrationService,
-<<<<<<< HEAD
 		private readonly instanceSettings: InstanceSettings,
-=======
 		private readonly publisher: Publisher,
->>>>>>> cb7c4d29
 	) {
 		super();
 
@@ -91,7 +88,6 @@
 	}
 
 	send<Type extends PushType>(type: Type, data: PushPayload<Type>, pushRef: string) {
-<<<<<<< HEAD
 		const isWorker = this.instanceSettings.instanceType === 'worker';
 
 		const isMainOnMultiMain =
@@ -109,21 +105,10 @@
 			 * the webhook. If so, the handler process commands the creator process to
 			 * relay the former's execution lifecycle events to the creator's frontend.
 			 */
-			const payload = { type, args: data, pushRef };
-			void this.orchestrationService.publish('relay-execution-lifecycle-event', payload);
-=======
-		/**
-		 * Multi-main setup: In a manual webhook execution, the main process that
-		 * handles a webhook might not be the same as the main process that created
-		 * the webhook. If so, the handler process commands the creator process to
-		 * relay the former's execution lifecycle events to the creator's frontend.
-		 */
-		if (this.orchestrationService.isMultiMainSetupEnabled && !this.backend.hasPushRef(pushRef)) {
 			void this.publisher.publishCommand({
 				command: 'relay-execution-lifecycle-event',
 				payload: { type, args: data, pushRef },
 			});
->>>>>>> cb7c4d29
 			return;
 		}
 
