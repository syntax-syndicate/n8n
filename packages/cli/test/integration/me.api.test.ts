--- conflicted
+++ resolved
@@ -385,20 +385,11 @@
 		firstName: randomName(),
 		lastName: randomName(),
 	},
-<<<<<<< HEAD
 	// {
 	// 	email: randomEmail().toUpperCase(),
 	// 	firstName: randomName(),
 	// 	lastName: randomName(),
-	// 	password: randomValidPassword(),
 	// },
-=======
-	{
-		email: randomEmail().toUpperCase(),
-		firstName: randomName(),
-		lastName: randomName(),
-	},
->>>>>>> 1c1e4443
 ];
 
 const INVALID_PATCH_ME_PAYLOADS = [
