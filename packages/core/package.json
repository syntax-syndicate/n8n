{
  "name": "n8n-core",
  "version": "0.105.0",
  "description": "Core functionality of n8n",
  "license": "SEE LICENSE IN LICENSE.md",
  "homepage": "https://n8n.io",
  "author": {
    "name": "Jan Oberhauser",
    "email": "jan@n8n.io"
  },
  "repository": {
    "type": "git",
    "url": "git+https://github.com/n8n-io/n8n.git"
  },
  "main": "dist/src/index",
  "types": "dist/src/index.d.ts",
  "scripts": {
    "build": "tsc",
    "dev": "npm run watch",
    "format": "cd ../.. && node_modules/prettier/bin-prettier.js packages/core/**/**.ts --write",
    "lint": "cd ../.. && node_modules/eslint/bin/eslint.js packages/core",
    "lintfix": "cd ../.. && node_modules/eslint/bin/eslint.js packages/core --fix",
    "watch": "tsc --watch",
    "test": "jest"
  },
  "files": [
    "dist"
  ],
  "devDependencies": {
    "@types/cron": "~1.7.1",
    "@types/crypto-js": "^4.0.1",
    "@types/express": "^4.17.6",
    "@types/jest": "^27.4.0",
    "@types/lodash.get": "^4.4.6",
    "@types/mime-types": "^2.1.0",
    "@types/node": "14.17.27",
    "@types/request-promise-native": "~1.0.15",
<<<<<<< HEAD
    "jest": "^27.4.7",
=======
    "@types/uuid": "^8.3.4",
    "jest": "^26.4.2",
>>>>>>> 401e626a
    "source-map-support": "^0.5.9",
    "ts-jest": "^27.1.3",
    "tslint": "^6.1.2",
    "typescript": "~4.3.5"
  },
  "dependencies": {
    "axios": "^0.21.1",
    "client-oauth2": "^4.2.5",
    "cron": "~1.7.2",
    "crypto-js": "~4.1.1",
    "file-type": "^14.6.2",
    "flatted": "^3.2.4",
    "form-data": "^4.0.0",
    "lodash.get": "^4.4.2",
    "mime-types": "^2.1.27",
    "n8n-workflow": "~0.87.0",
    "oauth-1.0a": "^2.2.6",
    "p-cancelable": "^2.0.0",
    "qs": "^6.10.1",
    "request": "^2.88.2",
    "request-promise-native": "^1.0.7",
    "uuid": "^8.3.2"
  },
  "jest": {
    "transform": {
      "^.+\\.tsx?$": "ts-jest"
    },
    "testURL": "http://localhost/",
    "testRegex": "(/__tests__/.*|(\\.|/)(test|spec))\\.(jsx?|tsx?)$",
    "testPathIgnorePatterns": [
      "/dist/",
      "/node_modules/"
    ],
    "moduleFileExtensions": [
      "ts",
      "tsx",
      "js",
      "json",
      "node"
    ]
  }
}<|MERGE_RESOLUTION|>--- conflicted
+++ resolved
@@ -35,12 +35,8 @@
     "@types/mime-types": "^2.1.0",
     "@types/node": "14.17.27",
     "@types/request-promise-native": "~1.0.15",
-<<<<<<< HEAD
+    "@types/uuid": "^8.3.4",
     "jest": "^27.4.7",
-=======
-    "@types/uuid": "^8.3.4",
-    "jest": "^26.4.2",
->>>>>>> 401e626a
     "source-map-support": "^0.5.9",
     "ts-jest": "^27.1.3",
     "tslint": "^6.1.2",
