--- conflicted
+++ resolved
@@ -61,6 +61,13 @@
 	IWebhookFunctions,
 	BinaryMetadata,
 	FileSystemHelperFunctions,
+	BinaryFileType,
+	CheckProcessedHelperFunctions,
+	ICheckProcessedOutput,
+	ICheckProcessedOutputItems,
+	ICheckProcessedOptions,
+	ProcessedDataContext,
+	ProcessedDataItemTypes,
 } from 'n8n-workflow';
 import {
 	createDeferredPromise,
@@ -72,7 +79,6 @@
 	LoggerProxy as Logger,
 	OAuth2GrantType,
 	deepCopy,
-	fileTypeFromMimeType,
 	ExpressionError,
 } from 'n8n-workflow';
 
@@ -109,24 +115,11 @@
 import { createReadStream } from 'fs';
 
 import { BinaryDataManager } from './BinaryDataManager';
-<<<<<<< HEAD
+
 import { ProcessedDataManager } from './ProcessedDataManager';
-import {
-	ICheckProcessedContextData,
-	ICheckProcessedOutput,
-	ICheckProcessedOutputItems,
-	ICredentialTestFunctions,
-	IHookFunctions,
-	ILoadOptionsFunctions,
-	IResponseError,
-	IWorkflowSettings,
-	ICheckProcessedOptions,
-	ProcessedDataContext,
-	ProcessedDataItemTypes,
-} from './Interfaces';
-=======
-import type { IResponseError, IWorkflowSettings } from './Interfaces';
->>>>>>> ee582cc3
+
+import type { ICheckProcessedContextData, IResponseError, IWorkflowSettings } from './Interfaces';
+
 import { extractValue } from './ExtractValue';
 import { getClientCredentialsToken } from './OAuth2Helper';
 import { PLACEHOLDER_EMPTY_EXECUTION_ID } from './Constants';
@@ -927,7 +920,6 @@
 	return BinaryDataManager.getInstance().retrieveBinaryData(binaryData);
 }
 
-<<<<<<< HEAD
 export async function checkProcessed(
 	items: ProcessedDataItemTypes[],
 	context: ProcessedDataContext,
@@ -954,6 +946,7 @@
 export async function checkProcessedItemsAndRecord(
 	key: string,
 	items: IDataObject[],
+	// items: ProcessedDataItemTypes[],
 	context: ProcessedDataContext,
 	contextData: ICheckProcessedContextData,
 	options: ICheckProcessedOptions,
@@ -983,8 +976,6 @@
 	return;
 }
 
-=======
->>>>>>> ee582cc3
 /**
  * Store an incoming IBinaryData & related buffer using the configured binary data manager.
  *
@@ -2229,6 +2220,42 @@
 	},
 });
 
+const getCheckProcessedHelperFunctions = (
+	workflow: Workflow,
+	node: INode,
+): CheckProcessedHelperFunctions => ({
+	async checkProcessed(
+		items: ProcessedDataItemTypes[],
+		context: ProcessedDataContext,
+		options: ICheckProcessedOptions,
+	): Promise<ICheckProcessedOutput> {
+		return checkProcessed(items, context, { node, workflow }, options);
+	},
+	async checkProcessedAndRecord(
+		items: ProcessedDataItemTypes[],
+		context: ProcessedDataContext,
+		options: ICheckProcessedOptions,
+	): Promise<ICheckProcessedOutput> {
+		return checkProcessedAndRecord(items, context, { node, workflow }, options);
+	},
+	async checkProcessedItemsAndRecord(
+		propertyName: string,
+		items: IDataObject[],
+		// items: ProcessedDataItemTypes[],
+		context: ProcessedDataContext,
+		options: ICheckProcessedOptions,
+	): Promise<ICheckProcessedOutputItems> {
+		return checkProcessedItemsAndRecord(propertyName, items, context, { node, workflow }, options);
+	},
+	async removeProcessed(
+		items: ProcessedDataItemTypes[],
+		context: ProcessedDataContext,
+		options: ICheckProcessedOptions,
+	): Promise<void> {
+		return removeProcessed(items, context, { node, workflow }, options);
+	},
+});
+
 /**
  * Returns the execute functions the poll nodes have access to.
  */
@@ -2515,134 +2542,15 @@
 				await additionalData.hooks?.executeHookFunctions('sendResponse', [response]);
 			},
 			helpers: {
-<<<<<<< HEAD
-				httpRequest,
-				async requestWithAuthentication(
-					this: IAllExecuteFunctions,
-					credentialsType: string,
-					requestOptions: OptionsWithUri | requestPromise.RequestPromiseOptions,
-					additionalCredentialOptions?: IAdditionalCredentialOptions,
-				): Promise<any> {
-					return requestWithAuthentication.call(
-						this,
-						credentialsType,
-						requestOptions,
-						workflow,
-						node,
-						additionalData,
-						additionalCredentialOptions,
-					);
-				},
-				async setBinaryDataBuffer(data: IBinaryData, binaryData: Buffer): Promise<IBinaryData> {
-					return setBinaryDataBuffer.call(this, data, binaryData, additionalData.executionId!);
-				},
-				async prepareBinaryData(
-					binaryData: Buffer,
-					filePath?: string,
-					mimeType?: string,
-				): Promise<IBinaryData> {
-					return prepareBinaryData.call(
-						this,
-						binaryData,
-						additionalData.executionId!,
-						filePath,
-						mimeType,
-					);
-				},
-				async getBinaryDataBuffer(
-					itemIndex: number,
-					propertyName: string,
-					inputIndex = 0,
-				): Promise<Buffer> {
-					return getBinaryDataBuffer.call(this, inputData, itemIndex, propertyName, inputIndex);
-				},
-				async checkProcessed(
-					items: ProcessedDataItemTypes[],
-					context: ProcessedDataContext,
-					options: ICheckProcessedOptions,
-				): Promise<ICheckProcessedOutput> {
-					return checkProcessed(items, context, { node, workflow }, options);
-				},
-				async checkProcessedAndRecord(
-					items: ProcessedDataItemTypes[],
-					context: ProcessedDataContext,
-					options: ICheckProcessedOptions,
-				): Promise<ICheckProcessedOutput> {
-					return checkProcessedAndRecord(items, context, { node, workflow }, options);
-				},
-				async checkProcessedItemsAndRecord(
-					propertyName: string,
-					items: IDataObject[],
-					context: ProcessedDataContext,
-					options: ICheckProcessedOptions,
-				): Promise<ICheckProcessedOutputItems> {
-					return checkProcessedItemsAndRecord(
-						propertyName,
-						items,
-						context,
-						{ node, workflow },
-						options,
-					);
-				},
-				async removeProcessed(
-					items: ProcessedDataItemTypes[],
-					context: ProcessedDataContext,
-					options: ICheckProcessedOptions,
-				): Promise<void> {
-					return removeProcessed(items, context, { node, workflow }, options);
-				},
-				request: async (uriOrObject: string | IDataObject, options?: IDataObject | undefined) => {
-					return proxyRequestToAxios(workflow, additionalData, node, uriOrObject, options);
-				},
-				async requestOAuth2(
-					this: IAllExecuteFunctions,
-					credentialsType: string,
-					requestOptions: OptionsWithUri | requestPromise.RequestPromiseOptions,
-					oAuth2Options?: IOAuth2Options,
-				): Promise<any> {
-					return requestOAuth2.call(
-						this,
-						credentialsType,
-						requestOptions,
-						node,
-						additionalData,
-						oAuth2Options,
-					);
-				},
-				async requestOAuth1(
-					this: IAllExecuteFunctions,
-					credentialsType: string,
-					requestOptions: OptionsWithUrl | requestPromise.RequestPromiseOptions,
-				): Promise<any> {
-					return requestOAuth1.call(this, credentialsType, requestOptions);
-				},
-				async httpRequestWithAuthentication(
-					this: IAllExecuteFunctions,
-					credentialsType: string,
-					requestOptions: IHttpRequestOptions,
-					additionalCredentialOptions?: IAdditionalCredentialOptions,
-				): Promise<any> {
-					return httpRequestWithAuthentication.call(
-						this,
-						credentialsType,
-						requestOptions,
-						workflow,
-						node,
-						additionalData,
-						additionalCredentialOptions,
-					);
-				},
-=======
 				createDeferredPromise,
 				...getRequestHelperFunctions(workflow, node, additionalData),
 				...getFileSystemHelperFunctions(node),
 				...getBinaryHelperFunctions(additionalData),
+				...getCheckProcessedHelperFunctions(workflow, node),
 				assertBinaryData: (itemIndex, propertyName) =>
 					assertBinaryData(inputData, node, itemIndex, propertyName, 0),
 				getBinaryDataBuffer: async (itemIndex, propertyName) =>
 					getBinaryDataBuffer(inputData, itemIndex, propertyName, 0),
-
->>>>>>> ee582cc3
 				returnJsonArray,
 				normalizeItems,
 				constructExecutionMetaData,
@@ -2777,106 +2685,31 @@
 				return dataProxy.getDataProxy();
 			},
 			helpers: {
-<<<<<<< HEAD
-				async getBinaryDataBuffer(propertyName: string, inputIndex = 0): Promise<Buffer> {
-					return getBinaryDataBuffer.call(this, inputData, itemIndex, propertyName, inputIndex);
-				},
-				httpRequest,
-				async requestWithAuthentication(
-					this: IAllExecuteFunctions,
-					credentialsType: string,
-					requestOptions: OptionsWithUri | requestPromise.RequestPromiseOptions,
-					additionalCredentialOptions?: IAdditionalCredentialOptions,
-				): Promise<any> {
-					return requestWithAuthentication.call(
-						this,
-						credentialsType,
-						requestOptions,
-						workflow,
-						node,
-						additionalData,
-						additionalCredentialOptions,
-					);
-				},
-				async setBinaryDataBuffer(data: IBinaryData, binaryData: Buffer): Promise<IBinaryData> {
-					return setBinaryDataBuffer.call(this, data, binaryData, additionalData.executionId!);
-				},
-				async prepareBinaryData(
-					binaryData: Buffer,
-					filePath?: string,
-					mimeType?: string,
-				): Promise<IBinaryData> {
-					return prepareBinaryData.call(
-						this,
-						binaryData,
-						additionalData.executionId!,
-						filePath,
-						mimeType,
-					);
-				},
-				async checkProcessed(
-					items: ProcessedDataItemTypes[],
-					context: ProcessedDataContext,
-					options: ICheckProcessedOptions,
-				): Promise<ICheckProcessedOutput> {
-					return checkProcessed(items, context, { node, workflow }, options);
-				},
-				async checkProcessedAndRecord(
-					items: ProcessedDataItemTypes[],
-					context: ProcessedDataContext,
-					options: ICheckProcessedOptions,
-				): Promise<ICheckProcessedOutput> {
-					return checkProcessedAndRecord(items, context, { node, workflow }, options);
-				},
-				async removeProcessed(
-					items: string[],
-					context: ProcessedDataContext,
-					options: ICheckProcessedOptions,
-				): Promise<void> {
-					return removeProcessed(items, context, { node, workflow }, options);
-				},
-				request: async (uriOrObject: string | IDataObject, options?: IDataObject | undefined) => {
-					return proxyRequestToAxios(workflow, additionalData, node, uriOrObject, options);
-				},
-				async requestOAuth2(
-					this: IAllExecuteFunctions,
-					credentialsType: string,
-					requestOptions: OptionsWithUri | requestPromise.RequestPromiseOptions,
-					oAuth2Options?: IOAuth2Options,
-				): Promise<any> {
-					return requestOAuth2.call(
-						this,
-						credentialsType,
-						requestOptions,
-						node,
-						additionalData,
-						oAuth2Options,
-					);
-				},
-				async requestOAuth1(
-					this: IAllExecuteFunctions,
-					credentialsType: string,
-					requestOptions: OptionsWithUrl | requestPromise.RequestPromiseOptions,
-				): Promise<any> {
-					return requestOAuth1.call(this, credentialsType, requestOptions);
-				},
-				async httpRequestWithAuthentication(
-					this: IAllExecuteFunctions,
-					credentialsType: string,
-					requestOptions: IHttpRequestOptions,
-					additionalCredentialOptions?: IAdditionalCredentialOptions,
-				): Promise<any> {
-					return httpRequestWithAuthentication.call(
-						this,
-						credentialsType,
-						requestOptions,
-						workflow,
-						node,
-						additionalData,
-						additionalCredentialOptions,
-					);
-				},
-=======
+				// async checkProcessed(
+				// 	items: ProcessedDataItemTypes[],
+				// 	context: ProcessedDataContext,
+				// 	options: ICheckProcessedOptions,
+				// ): Promise<ICheckProcessedOutput> {
+				// 	return checkProcessed(items, context, { node, workflow }, options);
+				// },
+				// async checkProcessedAndRecord(
+				// 	items: ProcessedDataItemTypes[],
+				// 	context: ProcessedDataContext,
+				// 	options: ICheckProcessedOptions,
+				// ): Promise<ICheckProcessedOutput> {
+				// 	return checkProcessedAndRecord(items, context, { node, workflow }, options);
+				// },
+				// async removeProcessed(
+				// 	items: string[],
+				// 	context: ProcessedDataContext,
+				// 	options: ICheckProcessedOptions,
+				// ): Promise<void> {
+				// 	return removeProcessed(items, context, { node, workflow }, options);
+				// },
+
+				// // TODO: Still has to get adopted for single I assume:
+				// getCheckProcessedHelperFunctions(workflow, node),
+
 				createDeferredPromise,
 				...getRequestHelperFunctions(workflow, node, additionalData),
 				...getBinaryHelperFunctions(additionalData),
@@ -2885,7 +2718,6 @@
 					assertBinaryData(inputData, node, itemIndex, propertyName, inputIndex),
 				getBinaryDataBuffer: async (propertyName, inputIndex = 0) =>
 					getBinaryDataBuffer(inputData, itemIndex, propertyName, inputIndex),
->>>>>>> ee582cc3
 			},
 		};
 	})(workflow, runExecutionData, connectionInputData, inputData, node, itemIndex);
