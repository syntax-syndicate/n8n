/* eslint-disable @typescript-eslint/no-unsafe-argument */
/* eslint-disable @typescript-eslint/no-explicit-any */
/* eslint-disable @typescript-eslint/prefer-nullish-coalescing */
/* eslint-disable @typescript-eslint/no-unsafe-call */
/* eslint-disable @typescript-eslint/no-unsafe-assignment */
/* eslint-disable @typescript-eslint/no-unsafe-return */
/* eslint-disable @typescript-eslint/no-unsafe-member-access */
/* eslint-disable @typescript-eslint/no-shadow */
import type {
	ClientOAuth2Options,
	ClientOAuth2RequestObject,
	ClientOAuth2TokenData,
	OAuth2CredentialData,
} from '@n8n/client-oauth2';
import { ClientOAuth2 } from '@n8n/client-oauth2';
import type {
	AxiosError,
	AxiosHeaders,
	AxiosPromise,
	AxiosRequestConfig,
	AxiosResponse,
} from 'axios';
import axios from 'axios';
import crypto, { createHmac } from 'crypto';
import FileType from 'file-type';
import FormData from 'form-data';
import { createReadStream } from 'fs';
import { access as fsAccess, writeFile as fsWriteFile } from 'fs/promises';
import { IncomingMessage } from 'http';
import { Agent, type AgentOptions } from 'https';
import get from 'lodash/get';
import isEmpty from 'lodash/isEmpty';
import merge from 'lodash/merge';
import pick from 'lodash/pick';
import { extension, lookup } from 'mime-types';
import type {
	BinaryHelperFunctions,
	CloseFunction,
	FileSystemHelperFunctions,
	GenericValue,
	IAdditionalCredentialOptions,
	IAllExecuteFunctions,
	IBinaryData,
	ICredentialDataDecryptedObject,
	ICredentialTestFunctions,
	IDataObject,
	IExecuteData,
	IExecuteFunctions,
	IExecuteSingleFunctions,
	IHookFunctions,
	IHttpRequestOptions,
	IN8nHttpFullResponse,
	IN8nHttpResponse,
	INode,
	INodeExecutionData,
	INodeInputConfiguration,
	IOAuth2Options,
	IPairedItemData,
	IPollFunctions,
	IRequestOptions,
	IRunExecutionData,
	ITaskData,
	ITaskDataConnections,
	ITaskMetadata,
	ITriggerFunctions,
	IWebhookData,
	IWebhookDescription,
	IWebhookFunctions,
	IWorkflowDataProxyAdditionalKeys,
	IWorkflowExecuteAdditionalData,
	NodeExecutionWithMetadata,
	NodeHelperFunctions,
	NodeParameterValueType,
	PaginationOptions,
	RequestHelperFunctions,
	Workflow,
	WorkflowActivateMode,
	WorkflowExecuteMode,
	SSHTunnelFunctions,
	DeduplicationHelperFunctions,
	IDeduplicationOutput,
	IDeduplicationOutputItems,
	ICheckProcessedOptions,
	DeduplicationScope,
	DeduplicationItemTypes,
	ICheckProcessedContextData,
	ISupplyDataFunctions,
	WebhookType,
	SchedulingFunctions,
} from 'n8n-workflow';
import {
	NodeConnectionType,
	LoggerProxy as Logger,
	NodeApiError,
	NodeHelpers,
	NodeOperationError,
	NodeSslError,
	deepCopy,
	fileTypeFromMimeType,
	isObjectEmpty,
	ExecutionBaseError,
	jsonParse,
	ApplicationError,
	sleep,
} from 'n8n-workflow';
import type { Token } from 'oauth-1.0a';
import clientOAuth1 from 'oauth-1.0a';
import path from 'path';
import { stringify } from 'qs';
import { Readable } from 'stream';
import Container from 'typedi';
import url, { URL, URLSearchParams } from 'url';

import { BinaryDataService } from './BinaryData/BinaryData.service';
import type { BinaryData } from './BinaryData/types';
import { binaryToBuffer } from './BinaryData/utils';
import {
	BINARY_DATA_STORAGE_PATH,
	BLOCK_FILE_ACCESS_TO_N8N_FILES,
	CONFIG_FILES,
	CUSTOM_EXTENSION_ENV,
	RESTRICT_FILE_ACCESS_TO,
	UM_EMAIL_TEMPLATES_INVITE,
	UM_EMAIL_TEMPLATES_PWRESET,
} from './Constants';
import { createNodeAsTool } from './CreateNodeAsTool';
import { DataDeduplicationService } from './data-deduplication-service';
import { InstanceSettings } from './InstanceSettings';
import type { IResponseError } from './Interfaces';
// eslint-disable-next-line import/no-cycle
import {
	ExecuteContext,
	ExecuteSingleContext,
	HookContext,
	PollContext,
	SupplyDataContext,
	TriggerContext,
	WebhookContext,
} from './node-execution-context';
import { ScheduledTaskManager } from './ScheduledTaskManager';
import { SSHClientsManager } from './SSHClientsManager';

axios.defaults.timeout = 300000;
// Prevent axios from adding x-form-www-urlencoded headers by default
axios.defaults.headers.post = {};
axios.defaults.headers.put = {};
axios.defaults.headers.patch = {};
axios.defaults.paramsSerializer = (params) => {
	if (params instanceof URLSearchParams) {
		return params.toString();
	}
	return stringify(params, { arrayFormat: 'indices' });
};
axios.interceptors.request.use((config) => {
	// If no content-type is set by us, prevent axios from force-setting the content-type to `application/x-www-form-urlencoded`
	if (config.data === undefined) {
		config.headers.setContentType(false, false);
	}
	return config;
});

const pushFormDataValue = (form: FormData, key: string, value: any) => {
	if (value?.hasOwnProperty('value') && value.hasOwnProperty('options')) {
		form.append(key, value.value, value.options);
	} else {
		form.append(key, value);
	}
};

const createFormDataObject = (data: Record<string, unknown>) => {
	const formData = new FormData();
	const keys = Object.keys(data);
	keys.forEach((key) => {
		const formField = data[key];

		if (formField instanceof Array) {
			formField.forEach((item) => {
				pushFormDataValue(formData, key, item);
			});
		} else {
			pushFormDataValue(formData, key, formField);
		}
	});
	return formData;
};

export const validateUrl = (url?: string): boolean => {
	if (!url) return false;

	try {
		new URL(url);
		return true;
	} catch (error) {
		return false;
	}
};

function searchForHeader(config: AxiosRequestConfig, headerName: string) {
	if (config.headers === undefined) {
		return undefined;
	}

	const headerNames = Object.keys(config.headers);
	headerName = headerName.toLowerCase();
	return headerNames.find((thisHeader) => thisHeader.toLowerCase() === headerName);
}

async function generateContentLengthHeader(config: AxiosRequestConfig) {
	if (!(config.data instanceof FormData)) {
		return;
	}
	try {
		const length = await new Promise<number>((res, rej) => {
			config.data.getLength((error: Error | null, length: number) => {
				if (error) {
					rej(error);
					return;
				}
				res(length);
			});
		});
		config.headers = {
			...config.headers,
			'content-length': length,
		};
	} catch (error) {
		Logger.error('Unable to calculate form data length', { error });
	}
}

const getHostFromRequestObject = (
	requestObject: Partial<{
		url: string;
		uri: string;
		baseURL: string;
	}>,
): string | null => {
	try {
		const url = (requestObject.url ?? requestObject.uri) as string;
		return new URL(url, requestObject.baseURL).hostname;
	} catch (error) {
		return null;
	}
};

const getBeforeRedirectFn =
	(agentOptions: AgentOptions, axiosConfig: AxiosRequestConfig) =>
	(redirectedRequest: Record<string, any>) => {
		const redirectAgent = new Agent({
			...agentOptions,
			servername: redirectedRequest.hostname,
		});
		redirectedRequest.agent = redirectAgent;
		redirectedRequest.agents.https = redirectAgent;

		if (axiosConfig.headers?.Authorization) {
			redirectedRequest.headers.Authorization = axiosConfig.headers.Authorization;
		}
		if (axiosConfig.auth) {
			redirectedRequest.auth = `${axiosConfig.auth.username}:${axiosConfig.auth.password}`;
		}
	};

// eslint-disable-next-line complexity
export async function parseRequestObject(requestObject: IRequestOptions) {
	// This function is a temporary implementation
	// That translates all http requests done via
	// the request library to axios directly
	// We are not using n8n's interface as it would
	// an unnecessary step, considering the `request`
	// helper can be deprecated and removed.
	const axiosConfig: AxiosRequestConfig = {};

	if (requestObject.headers !== undefined) {
		axiosConfig.headers = requestObject.headers as AxiosHeaders;
	}

	// Let's start parsing the hardest part, which is the request body.
	// The process here is as following?
	// - Check if we have a `content-type` header. If this was set,
	//   we will follow
	// - Check if the `form` property was set. If yes, then it's x-www-form-urlencoded
	// - Check if the `formData` property exists. If yes, then it's multipart/form-data
	// - Lastly, we should have a regular `body` that is probably a JSON.

	const contentTypeHeaderKeyName =
		axiosConfig.headers &&
		Object.keys(axiosConfig.headers).find(
			(headerName) => headerName.toLowerCase() === 'content-type',
		);
	const contentType =
		contentTypeHeaderKeyName &&
		(axiosConfig.headers?.[contentTypeHeaderKeyName] as string | undefined);
	if (contentType === 'application/x-www-form-urlencoded' && requestObject.formData === undefined) {
		// there are nodes incorrectly created, informing the content type header
		// and also using formData. Request lib takes precedence for the formData.
		// We will do the same.
		// Merge body and form properties.
		if (typeof requestObject.body === 'string') {
			axiosConfig.data = requestObject.body;
		} else {
			const allData = Object.assign(requestObject.body || {}, requestObject.form || {}) as Record<
				string,
				string
			>;
			if (requestObject.useQuerystring === true) {
				axiosConfig.data = stringify(allData, { arrayFormat: 'repeat' });
			} else {
				axiosConfig.data = stringify(allData);
			}
		}
	} else if (contentType?.includes('multipart/form-data')) {
		if (requestObject.formData !== undefined && requestObject.formData instanceof FormData) {
			axiosConfig.data = requestObject.formData;
		} else {
			const allData: Partial<FormData> = {
				...(requestObject.body as object | undefined),
				...(requestObject.formData as object | undefined),
			};

			axiosConfig.data = createFormDataObject(allData);
		}
		// replace the existing header with a new one that
		// contains the boundary property.
		delete axiosConfig.headers?.[contentTypeHeaderKeyName!];
		const headers = axiosConfig.data.getHeaders();
		axiosConfig.headers = Object.assign(axiosConfig.headers || {}, headers);
		await generateContentLengthHeader(axiosConfig);
	} else {
		// When using the `form` property it means the content should be x-www-form-urlencoded.
		if (requestObject.form !== undefined && requestObject.body === undefined) {
			// If we have only form
			axiosConfig.data =
				typeof requestObject.form === 'string'
					? stringify(requestObject.form, { format: 'RFC3986' })
					: stringify(requestObject.form).toString();
			if (axiosConfig.headers !== undefined) {
				const headerName = searchForHeader(axiosConfig, 'content-type');
				if (headerName) {
					delete axiosConfig.headers[headerName];
				}
				axiosConfig.headers['Content-Type'] = 'application/x-www-form-urlencoded';
			} else {
				axiosConfig.headers = {
					'Content-Type': 'application/x-www-form-urlencoded',
				};
			}
		} else if (requestObject.formData !== undefined) {
			// remove any "content-type" that might exist.
			if (axiosConfig.headers !== undefined) {
				const headers = Object.keys(axiosConfig.headers);
				headers.forEach((header) => {
					if (header.toLowerCase() === 'content-type') {
						delete axiosConfig.headers?.[header];
					}
				});
			}

			if (requestObject.formData instanceof FormData) {
				axiosConfig.data = requestObject.formData;
			} else {
				axiosConfig.data = createFormDataObject(requestObject.formData as Record<string, unknown>);
			}
			// Mix in headers as FormData creates the boundary.
			const headers = axiosConfig.data.getHeaders();
			axiosConfig.headers = Object.assign(axiosConfig.headers || {}, headers);
			await generateContentLengthHeader(axiosConfig);
		} else if (requestObject.body !== undefined) {
			// If we have body and possibly form
			if (requestObject.form !== undefined && requestObject.body) {
				// merge both objects when exist.
				requestObject.body = Object.assign(requestObject.body, requestObject.form);
			}
			axiosConfig.data = requestObject.body as FormData | GenericValue | GenericValue[];
		}
	}

	if (requestObject.uri !== undefined) {
		axiosConfig.url = requestObject.uri?.toString();
	}

	if (requestObject.url !== undefined) {
		axiosConfig.url = requestObject.url?.toString();
	}

	if (requestObject.baseURL !== undefined) {
		axiosConfig.baseURL = requestObject.baseURL?.toString();
	}

	if (requestObject.method !== undefined) {
		axiosConfig.method = requestObject.method;
	}

	if (requestObject.qs !== undefined && Object.keys(requestObject.qs as object).length > 0) {
		axiosConfig.params = requestObject.qs;
	}

	function hasArrayFormatOptions(
		arg: IRequestOptions,
	): arg is Required<Pick<IRequestOptions, 'qsStringifyOptions'>> {
		if (
			typeof arg.qsStringifyOptions === 'object' &&
			arg.qsStringifyOptions !== null &&
			!Array.isArray(arg.qsStringifyOptions) &&
			'arrayFormat' in arg.qsStringifyOptions
		) {
			return true;
		}

		return false;
	}

	if (
		requestObject.useQuerystring === true ||
		(hasArrayFormatOptions(requestObject) &&
			requestObject.qsStringifyOptions.arrayFormat === 'repeat')
	) {
		axiosConfig.paramsSerializer = (params) => {
			return stringify(params, { arrayFormat: 'repeat' });
		};
	} else if (requestObject.useQuerystring === false) {
		axiosConfig.paramsSerializer = (params) => {
			return stringify(params, { arrayFormat: 'indices' });
		};
	}

	if (
		hasArrayFormatOptions(requestObject) &&
		requestObject.qsStringifyOptions.arrayFormat === 'brackets'
	) {
		axiosConfig.paramsSerializer = (params) => {
			return stringify(params, { arrayFormat: 'brackets' });
		};
	}

	if (requestObject.auth !== undefined) {
		// Check support for sendImmediately
		if (requestObject.auth.bearer !== undefined) {
			axiosConfig.headers = Object.assign(axiosConfig.headers || {}, {
				Authorization: `Bearer ${requestObject.auth.bearer}`,
			});
		} else {
			const authObj = requestObject.auth;
			// Request accepts both user/username and pass/password
			axiosConfig.auth = {
				username: (authObj.user || authObj.username) as string,
				password: (authObj.password || authObj.pass) as string,
			};
		}
	}

	// Only set header if we have a body, otherwise it may fail
	if (requestObject.json === true) {
		// Add application/json headers - do not set charset as it breaks a lot of stuff
		// only add if no other accept headers was sent.
		const acceptHeaderExists =
			axiosConfig.headers === undefined
				? false
				: Object.keys(axiosConfig.headers)
						.map((headerKey) => headerKey.toLowerCase())
						.includes('accept');
		if (!acceptHeaderExists) {
			axiosConfig.headers = Object.assign(axiosConfig.headers || {}, {
				Accept: 'application/json',
			});
		}
	}
	if (requestObject.json === false || requestObject.json === undefined) {
		// Prevent json parsing
		axiosConfig.transformResponse = (res) => res;
	}

	// Axios will follow redirects by default, so we simply tell it otherwise if needed.
	const { method } = requestObject;
	if (
		(requestObject.followRedirect !== false &&
			(!method || method === 'GET' || method === 'HEAD')) ||
		requestObject.followAllRedirects
	) {
		axiosConfig.maxRedirects = requestObject.maxRedirects;
	} else {
		axiosConfig.maxRedirects = 0;
	}

	const host = getHostFromRequestObject(requestObject);
	const agentOptions: AgentOptions = { ...requestObject.agentOptions };
	if (host) {
		agentOptions.servername = host;
	}
	if (requestObject.rejectUnauthorized === false) {
		agentOptions.rejectUnauthorized = false;
		agentOptions.secureOptions = crypto.constants.SSL_OP_LEGACY_SERVER_CONNECT;
	}

	axiosConfig.httpsAgent = new Agent(agentOptions);

	axiosConfig.beforeRedirect = getBeforeRedirectFn(agentOptions, axiosConfig);

	if (requestObject.timeout !== undefined) {
		axiosConfig.timeout = requestObject.timeout;
	}

	if (requestObject.proxy !== undefined) {
		// try our best to parse the url provided.
		if (typeof requestObject.proxy === 'string') {
			try {
				const url = new URL(requestObject.proxy);
				const host = url.hostname.startsWith('[') ? url.hostname.slice(1, -1) : url.hostname;
				axiosConfig.proxy = {
					host,
					port: parseInt(url.port, 10),
					protocol: url.protocol,
				};
				if (!url.port) {
					// Sets port to a default if not informed
					if (url.protocol === 'http') {
						axiosConfig.proxy.port = 80;
					} else if (url.protocol === 'https') {
						axiosConfig.proxy.port = 443;
					}
				}
				if (url.username || url.password) {
					axiosConfig.proxy.auth = {
						username: url.username,
						password: url.password,
					};
				}
			} catch (error) {
				// Not a valid URL. We will try to simply parse stuff
				// such as user:pass@host:port without protocol (we'll assume http)
				if (requestObject.proxy.includes('@')) {
					const [userpass, hostport] = requestObject.proxy.split('@');
					const [username, password] = userpass.split(':');
					const [hostname, port] = hostport.split(':');
					const host = hostname.startsWith('[') ? hostname.slice(1, -1) : hostname;
					axiosConfig.proxy = {
						host,
						port: parseInt(port, 10),
						protocol: 'http',
						auth: {
							username,
							password,
						},
					};
				} else if (requestObject.proxy.includes(':')) {
					const [hostname, port] = requestObject.proxy.split(':');
					axiosConfig.proxy = {
						host: hostname,
						port: parseInt(port, 10),
						protocol: 'http',
					};
				} else {
					axiosConfig.proxy = {
						host: requestObject.proxy,
						port: 80,
						protocol: 'http',
					};
				}
			}
		} else {
			axiosConfig.proxy = requestObject.proxy;
		}
	}

	if (requestObject.useStream) {
		axiosConfig.responseType = 'stream';
	} else if (requestObject.encoding === null) {
		// When downloading files, return an arrayBuffer.
		axiosConfig.responseType = 'arraybuffer';
	}

	// If we don't set an accept header
	// Axios forces "application/json, text/plan, */*"
	// Which causes some nodes like NextCloud to break
	// as the service returns XML unless requested otherwise.
	const allHeaders = axiosConfig.headers ? Object.keys(axiosConfig.headers) : [];
	if (!allHeaders.some((headerKey) => headerKey.toLowerCase() === 'accept')) {
		axiosConfig.headers = Object.assign(axiosConfig.headers || {}, { accept: '*/*' });
	}
	if (
		requestObject.json !== false &&
		axiosConfig.data !== undefined &&
		axiosConfig.data !== '' &&
		!(axiosConfig.data instanceof Buffer) &&
		!allHeaders.some((headerKey) => headerKey.toLowerCase() === 'content-type')
	) {
		// Use default header for application/json
		// If we don't specify this here, axios will add
		// application/json; charset=utf-8
		// and this breaks a lot of stuff
		axiosConfig.headers = Object.assign(axiosConfig.headers || {}, {
			'content-type': 'application/json',
		});
	}

	if (requestObject.simple === false) {
		axiosConfig.validateStatus = () => true;
	}

	/**
	 * Missing properties:
	 * encoding (need testing)
	 * gzip (ignored - default already works)
	 * resolveWithFullResponse (implemented elsewhere)
	 */
	return axiosConfig;
}

function digestAuthAxiosConfig(
	axiosConfig: AxiosRequestConfig,
	response: AxiosResponse,
	auth: AxiosRequestConfig['auth'],
): AxiosRequestConfig {
	const authDetails = response.headers['www-authenticate']
		.split(',')
		.map((v: string) => v.split('='));
	if (authDetails) {
		const nonceCount = '000000001';
		const cnonce = crypto.randomBytes(24).toString('hex');
		const realm: string = authDetails
			.find((el: any) => el[0].toLowerCase().indexOf('realm') > -1)[1]
			.replace(/"/g, '');
		// If authDetails does not have opaque, we should not add it to authorization.
		const opaqueKV = authDetails.find((el: any) => el[0].toLowerCase().indexOf('opaque') > -1);
		const opaque: string = opaqueKV ? opaqueKV[1].replace(/"/g, '') : undefined;
		const nonce: string = authDetails
			.find((el: any) => el[0].toLowerCase().indexOf('nonce') > -1)[1]
			.replace(/"/g, '');
		const ha1 = crypto
			.createHash('md5')
			.update(`${auth?.username as string}:${realm}:${auth?.password as string}`)
			.digest('hex');
		const urlURL = new url.URL(axios.getUri(axiosConfig));
		const path = urlURL.pathname + urlURL.search;
		const ha2 = crypto
			.createHash('md5')
			.update(`${axiosConfig.method ?? 'GET'}:${path}`)
			.digest('hex');
		const response = crypto
			.createHash('md5')
			.update(`${ha1}:${nonce}:${nonceCount}:${cnonce}:auth:${ha2}`)
			.digest('hex');
		let authorization =
			`Digest username="${auth?.username as string}",realm="${realm}",` +
			`nonce="${nonce}",uri="${path}",qop="auth",algorithm="MD5",` +
			`response="${response}",nc="${nonceCount}",cnonce="${cnonce}"`;
		// Only when opaque exists, add it to authorization.
		if (opaque) {
			authorization += `,opaque="${opaque}"`;
		}
		if (axiosConfig.headers) {
			axiosConfig.headers.authorization = authorization;
		} else {
			axiosConfig.headers = { authorization };
		}
	}
	return axiosConfig;
}

interface IContentType {
	type: string;
	parameters: {
		charset: string;
		[key: string]: string;
	};
}

interface IContentDisposition {
	type: string;
	filename?: string;
}

function parseHeaderParameters(parameters: string[]): Record<string, string> {
	return parameters.reduce(
		(acc, param) => {
			const [key, value] = param.split('=');
			acc[key.toLowerCase().trim()] = decodeURIComponent(value);
			return acc;
		},
		{} as Record<string, string>,
	);
}

function parseContentType(contentType?: string): IContentType | null {
	if (!contentType) {
		return null;
	}

	const [type, ...parameters] = contentType.split(';');

	return {
		type: type.toLowerCase(),
		parameters: { charset: 'utf-8', ...parseHeaderParameters(parameters) },
	};
}

function parseFileName(filename?: string): string | undefined {
	if (filename?.startsWith('"') && filename?.endsWith('"')) {
		return filename.slice(1, -1);
	}

	return filename;
}

// https://datatracker.ietf.org/doc/html/rfc5987
function parseFileNameStar(filename?: string): string | undefined {
	const [_encoding, _locale, content] = parseFileName(filename)?.split("'") ?? [];

	return content;
}

function parseContentDisposition(contentDisposition?: string): IContentDisposition | null {
	if (!contentDisposition) {
		return null;
	}

	// This is invalid syntax, but common
	// Example 'filename="example.png"' (instead of 'attachment; filename="example.png"')
	if (!contentDisposition.startsWith('attachment') && !contentDisposition.startsWith('inline')) {
		contentDisposition = `attachment; ${contentDisposition}`;
	}

	const [type, ...parameters] = contentDisposition.split(';');

	const parsedParameters = parseHeaderParameters(parameters);

	return {
		type,
		filename:
			parseFileNameStar(parsedParameters['filename*']) ?? parseFileName(parsedParameters.filename),
	};
}

export function parseIncomingMessage(message: IncomingMessage) {
	const contentType = parseContentType(message.headers['content-type']);
	if (contentType) {
		const { type, parameters } = contentType;
		message.contentType = type;
		message.encoding = parameters.charset.toLowerCase() as BufferEncoding;
	}

	const contentDisposition = parseContentDisposition(message.headers['content-disposition']);
	if (contentDisposition) {
		message.contentDisposition = contentDisposition;
	}
}

export async function binaryToString(body: Buffer | Readable, encoding?: BufferEncoding) {
	const buffer = await binaryToBuffer(body);
	if (!encoding && body instanceof IncomingMessage) {
		parseIncomingMessage(body);
		encoding = body.encoding;
	}
	return buffer.toString(encoding);
}

export async function proxyRequestToAxios(
	workflow: Workflow | undefined,
	additionalData: IWorkflowExecuteAdditionalData | undefined,
	node: INode | undefined,
	uriOrObject: string | IRequestOptions,
	options?: IRequestOptions,
): Promise<any> {
	let axiosConfig: AxiosRequestConfig = {
		maxBodyLength: Infinity,
		maxContentLength: Infinity,
	};
	let configObject: IRequestOptions;
	if (typeof uriOrObject === 'string') {
		configObject = { uri: uriOrObject, ...options };
	} else {
		configObject = uriOrObject ?? {};
	}

	axiosConfig = Object.assign(axiosConfig, await parseRequestObject(configObject));

	let requestFn: () => AxiosPromise;
	if (configObject.auth?.sendImmediately === false) {
		// for digest-auth
		requestFn = async () => {
			try {
				return await axios(axiosConfig);
			} catch (error) {
				const { response } = error;
				if (response?.status !== 401 || !response.headers['www-authenticate']?.includes('nonce')) {
					throw error;
				}
				const { auth } = axiosConfig;
				delete axiosConfig.auth;
				axiosConfig = digestAuthAxiosConfig(axiosConfig, response, auth);
				return await axios(axiosConfig);
			}
		};
	} else {
		requestFn = async () => await axios(axiosConfig);
	}

	try {
		const response = await requestFn();
		let body = response.data;
		if (body instanceof IncomingMessage && axiosConfig.responseType === 'stream') {
			parseIncomingMessage(body);
		} else if (body === '') {
			body = axiosConfig.responseType === 'arraybuffer' ? Buffer.alloc(0) : undefined;
		}
		await additionalData?.hooks?.executeHookFunctions('nodeFetchedData', [workflow?.id, node]);
		return configObject.resolveWithFullResponse
			? {
					body,
					headers: { ...response.headers },
					statusCode: response.status,
					statusMessage: response.statusText,
					request: response.request,
				}
			: body;
	} catch (error) {
		const { config, response } = error;

		// Axios hydrates the original error with more data. We extract them.
		// https://github.com/axios/axios/blob/master/lib/core/enhanceError.js
		// Note: `code` is ignored as it's an expected part of the errorData.
		if (error.isAxiosError) {
			error.config = error.request = undefined;
			error.options = pick(config ?? {}, ['url', 'method', 'data', 'headers']);
			if (response) {
				Logger.debug('Request proxied to Axios failed', { status: response.status });
				let responseData = response.data;

				if (Buffer.isBuffer(responseData) || responseData instanceof Readable) {
					responseData = await binaryToString(responseData);
				}

				if (configObject.simple === false) {
					if (configObject.resolveWithFullResponse) {
						return {
							body: responseData,
							headers: response.headers,
							statusCode: response.status,
							statusMessage: response.statusText,
						};
					} else {
						return responseData;
					}
				}

				error.message = `${response.status as number} - ${JSON.stringify(responseData)}`;
				throw Object.assign(error, {
					statusCode: response.status,
					/**
					 * Axios adds `status` when serializing, causing `status` to be available only to the client.
					 * Hence we add it explicitly to allow the backend to use it when resolving expressions.
					 */
					status: response.status,
					error: responseData,
					response: pick(response, ['headers', 'status', 'statusText']),
				});
			} else if ('rejectUnauthorized' in configObject && error.code?.includes('CERT')) {
				throw new NodeSslError(error);
			}
		}

		throw error;
	}
}

// eslint-disable-next-line complexity
function convertN8nRequestToAxios(n8nRequest: IHttpRequestOptions): AxiosRequestConfig {
	// Destructure properties with the same name first.
	const { headers, method, timeout, auth, proxy, url } = n8nRequest;

	const axiosRequest: AxiosRequestConfig = {
		headers: headers ?? {},
		method,
		timeout,
		auth,
		proxy,
		url,
		maxBodyLength: Infinity,
		maxContentLength: Infinity,
	} as AxiosRequestConfig;

	axiosRequest.params = n8nRequest.qs;

	if (n8nRequest.abortSignal) {
		axiosRequest.signal = n8nRequest.abortSignal;
	}

	if (n8nRequest.baseURL !== undefined) {
		axiosRequest.baseURL = n8nRequest.baseURL;
	}

	if (n8nRequest.disableFollowRedirect === true) {
		axiosRequest.maxRedirects = 0;
	}

	if (n8nRequest.encoding !== undefined) {
		axiosRequest.responseType = n8nRequest.encoding;
	}

	const host = getHostFromRequestObject(n8nRequest);
	const agentOptions: AgentOptions = {};
	if (host) {
		agentOptions.servername = host;
	}
	if (n8nRequest.skipSslCertificateValidation === true) {
		agentOptions.rejectUnauthorized = false;
	}
	axiosRequest.httpsAgent = new Agent(agentOptions);

	axiosRequest.beforeRedirect = getBeforeRedirectFn(agentOptions, axiosRequest);

	if (n8nRequest.arrayFormat !== undefined) {
		axiosRequest.paramsSerializer = (params) => {
			return stringify(params, { arrayFormat: n8nRequest.arrayFormat });
		};
	}

	const { body } = n8nRequest;
	if (body) {
		// Let's add some useful header standards here.
		const existingContentTypeHeaderKey = searchForHeader(axiosRequest, 'content-type');
		if (existingContentTypeHeaderKey === undefined) {
			axiosRequest.headers = axiosRequest.headers || {};
			// We are only setting content type headers if the user did
			// not set it already manually. We're not overriding, even if it's wrong.
			if (body instanceof FormData) {
				axiosRequest.headers = {
					...axiosRequest.headers,
					...body.getHeaders(),
				};
			} else if (body instanceof URLSearchParams) {
				axiosRequest.headers['Content-Type'] = 'application/x-www-form-urlencoded';
			}
		} else if (
			axiosRequest.headers?.[existingContentTypeHeaderKey] === 'application/x-www-form-urlencoded'
		) {
			axiosRequest.data = new URLSearchParams(n8nRequest.body as Record<string, string>);
		}
		// if there is a body and it's empty (does not have properties),
		// make sure not to send anything in it as some services fail when
		// sending GET request with empty body.
		if (typeof body === 'string' || (typeof body === 'object' && !isObjectEmpty(body))) {
			axiosRequest.data = body;
		}
	}

	if (n8nRequest.json) {
		const key = searchForHeader(axiosRequest, 'accept');
		// If key exists, then the user has set both accept
		// header and the json flag. Header should take precedence.
		if (!key) {
			axiosRequest.headers = {
				...axiosRequest.headers,
				Accept: 'application/json',
			};
		}
	}

	const userAgentHeader = searchForHeader(axiosRequest, 'user-agent');
	// If key exists, then the user has set both accept
	// header and the json flag. Header should take precedence.
	if (!userAgentHeader) {
		axiosRequest.headers = {
			...axiosRequest.headers,
			'User-Agent': 'n8n',
		};
	}

	if (n8nRequest.ignoreHttpStatusErrors) {
		axiosRequest.validateStatus = () => true;
	}

	return axiosRequest;
}

const NoBodyHttpMethods = ['GET', 'HEAD', 'OPTIONS'];

/** Remove empty request body on GET, HEAD, and OPTIONS requests */
export const removeEmptyBody = (requestOptions: IHttpRequestOptions | IRequestOptions) => {
	const method = requestOptions.method || 'GET';
	if (NoBodyHttpMethods.includes(method) && isEmpty(requestOptions.body)) {
		delete requestOptions.body;
	}
};

export async function httpRequest(
	requestOptions: IHttpRequestOptions,
): Promise<IN8nHttpFullResponse | IN8nHttpResponse> {
	removeEmptyBody(requestOptions);

	let axiosRequest = convertN8nRequestToAxios(requestOptions);
	if (
		axiosRequest.data === undefined ||
		(axiosRequest.method !== undefined && axiosRequest.method.toUpperCase() === 'GET')
	) {
		delete axiosRequest.data;
	}

	let result: AxiosResponse<any>;
	try {
		result = await axios(axiosRequest);
	} catch (error) {
		if (requestOptions.auth?.sendImmediately === false) {
			const { response } = error;
			if (response?.status !== 401 || !response.headers['www-authenticate']?.includes('nonce')) {
				throw error;
			}

			const { auth } = axiosRequest;
			delete axiosRequest.auth;
			axiosRequest = digestAuthAxiosConfig(axiosRequest, response, auth);
			result = await axios(axiosRequest);
		}
		throw error;
	}

	if (requestOptions.returnFullResponse) {
		return {
			body: result.data,
			headers: result.headers,
			statusCode: result.status,
			statusMessage: result.statusText,
		};
	}

	return result.data;
}

export function getBinaryPath(binaryDataId: string): string {
	return Container.get(BinaryDataService).getPath(binaryDataId);
}

/**
 * Returns binary file metadata
 */
export async function getBinaryMetadata(binaryDataId: string): Promise<BinaryData.Metadata> {
	return await Container.get(BinaryDataService).getMetadata(binaryDataId);
}

/**
 * Returns binary file stream for piping
 */
export async function getBinaryStream(binaryDataId: string, chunkSize?: number): Promise<Readable> {
	return await Container.get(BinaryDataService).getAsStream(binaryDataId, chunkSize);
}

export function assertBinaryData(
	inputData: ITaskDataConnections,
	node: INode,
	itemIndex: number,
	propertyName: string,
	inputIndex: number,
): IBinaryData {
	const binaryKeyData = inputData.main[inputIndex]![itemIndex].binary;
	if (binaryKeyData === undefined) {
		throw new NodeOperationError(
			node,
			`This operation expects the node's input data to contain a binary file '${propertyName}', but none was found [item ${itemIndex}]`,
			{
				itemIndex,
				description: 'Make sure that the previous node outputs a binary file',
			},
		);
	}

	const binaryPropertyData = binaryKeyData[propertyName];
	if (binaryPropertyData === undefined) {
		throw new NodeOperationError(
			node,
			`The item has no binary field '${propertyName}' [item ${itemIndex}]`,
			{
				itemIndex,
				description:
					'Check that the parameter where you specified the input binary field name is correct, and that it matches a field in the binary input',
			},
		);
	}

	return binaryPropertyData;
}

/**
 * Returns binary data buffer for given item index and property name.
 */
export async function getBinaryDataBuffer(
	inputData: ITaskDataConnections,
	itemIndex: number,
	propertyName: string,
	inputIndex: number,
): Promise<Buffer> {
	const binaryData = inputData.main[inputIndex]![itemIndex].binary![propertyName];
	return await Container.get(BinaryDataService).getAsBuffer(binaryData);
}

/**
 * Store an incoming IBinaryData & related buffer using the configured binary data manager.
 *
 * @export
 * @param {IBinaryData} binaryData
 * @param {Buffer | Readable} bufferOrStream
 * @returns {Promise<IBinaryData>}
 */
export async function setBinaryDataBuffer(
	binaryData: IBinaryData,
	bufferOrStream: Buffer | Readable,
	workflowId: string,
	executionId: string,
): Promise<IBinaryData> {
	return await Container.get(BinaryDataService).store(
		workflowId,
		executionId,
		bufferOrStream,
		binaryData,
	);
}

export async function copyBinaryFile(
	workflowId: string,
	executionId: string,
	filePath: string,
	fileName: string,
	mimeType?: string,
): Promise<IBinaryData> {
	let fileExtension: string | undefined;
	if (!mimeType) {
		// If no mime type is given figure it out

		if (filePath) {
			// Use file path to guess mime type
			const mimeTypeLookup = lookup(filePath);
			if (mimeTypeLookup) {
				mimeType = mimeTypeLookup;
			}
		}

		if (!mimeType) {
			// read the first bytes of the file to guess mime type
			const fileTypeData = await FileType.fromFile(filePath);
			if (fileTypeData) {
				mimeType = fileTypeData.mime;
				fileExtension = fileTypeData.ext;
			}
		}
	}

	if (!fileExtension && mimeType) {
		fileExtension = extension(mimeType) || undefined;
	}

	if (!mimeType) {
		// Fall back to text
		mimeType = 'text/plain';
	}

	const returnData: IBinaryData = {
		mimeType,
		fileType: fileTypeFromMimeType(mimeType),
		fileExtension,
		data: '',
	};

	if (fileName) {
		returnData.fileName = fileName;
	} else if (filePath) {
		returnData.fileName = path.parse(filePath).base;
	}

	return await Container.get(BinaryDataService).copyBinaryFile(
		workflowId,
		executionId,
		returnData,
		filePath,
	);
}

/**
 * Takes a buffer and converts it into the format n8n uses. It encodes the binary data as
 * base64 and adds metadata.
 */
// eslint-disable-next-line complexity
export async function prepareBinaryData(
	binaryData: Buffer | Readable,
	executionId: string,
	workflowId: string,
	filePath?: string,
	mimeType?: string,
): Promise<IBinaryData> {
	let fileExtension: string | undefined;
	if (binaryData instanceof IncomingMessage) {
		if (!filePath) {
			try {
				const { responseUrl } = binaryData;
				filePath =
					binaryData.contentDisposition?.filename ??
					((responseUrl && new URL(responseUrl).pathname) ?? binaryData.req?.path)?.slice(1);
			} catch {}
		}
		if (!mimeType) {
			mimeType = binaryData.contentType;
		}
	}

	if (!mimeType) {
		// If no mime type is given figure it out

		if (filePath) {
			// Use file path to guess mime type
			const mimeTypeLookup = lookup(filePath);
			if (mimeTypeLookup) {
				mimeType = mimeTypeLookup;
			}
		}

		if (!mimeType) {
			if (Buffer.isBuffer(binaryData)) {
				// Use buffer to guess mime type
				const fileTypeData = await FileType.fromBuffer(binaryData);
				if (fileTypeData) {
					mimeType = fileTypeData.mime;
					fileExtension = fileTypeData.ext;
				}
			} else if (binaryData instanceof IncomingMessage) {
				mimeType = binaryData.headers['content-type'];
			} else {
				// TODO: detect filetype from other kind of streams
			}
		}
	}

	if (!fileExtension && mimeType) {
		fileExtension = extension(mimeType) || undefined;
	}

	if (!mimeType) {
		// Fall back to text
		mimeType = 'text/plain';
	}

	const returnData: IBinaryData = {
		mimeType,
		fileType: fileTypeFromMimeType(mimeType),
		fileExtension,
		data: '',
	};

	if (filePath) {
		if (filePath.includes('?')) {
			// Remove maybe present query parameters
			filePath = filePath.split('?').shift();
		}

		const filePathParts = path.parse(filePath as string);

		if (filePathParts.dir !== '') {
			returnData.directory = filePathParts.dir;
		}
		returnData.fileName = filePathParts.base;

		// Remove the dot
		const fileExtension = filePathParts.ext.slice(1);
		if (fileExtension) {
			returnData.fileExtension = fileExtension;
		}
	}

	return await setBinaryDataBuffer(returnData, binaryData, workflowId, executionId);
}

export async function checkProcessedAndRecord(
	items: DeduplicationItemTypes[],
	scope: DeduplicationScope,
	contextData: ICheckProcessedContextData,
	options: ICheckProcessedOptions,
): Promise<IDeduplicationOutput> {
	return await DataDeduplicationService.getInstance().checkProcessedAndRecord(
		items,
		scope,
		contextData,
		options,
	);
}

export async function checkProcessedItemsAndRecord(
	key: string,
	items: IDataObject[],
	scope: DeduplicationScope,
	contextData: ICheckProcessedContextData,
	options: ICheckProcessedOptions,
): Promise<IDeduplicationOutputItems> {
	return await DataDeduplicationService.getInstance().checkProcessedItemsAndRecord(
		key,
		items,
		scope,
		contextData,
		options,
	);
}

export async function removeProcessed(
	items: DeduplicationItemTypes[],
	scope: DeduplicationScope,
	contextData: ICheckProcessedContextData,
	options: ICheckProcessedOptions,
): Promise<void> {
	return await DataDeduplicationService.getInstance().removeProcessed(
		items,
		scope,
		contextData,
		options,
	);
}

export async function clearAllProcessedItems(
	scope: DeduplicationScope,
	contextData: ICheckProcessedContextData,
	options: ICheckProcessedOptions,
): Promise<void> {
	return await DataDeduplicationService.getInstance().clearAllProcessedItems(
		scope,
		contextData,
		options,
	);
}

export async function getProcessedDataCount(
	scope: DeduplicationScope,
	contextData: ICheckProcessedContextData,
	options: ICheckProcessedOptions,
): Promise<number> {
	return await DataDeduplicationService.getInstance().getProcessedDataCount(
		scope,
		contextData,
		options,
	);
}

export function applyPaginationRequestData(
	requestData: IRequestOptions,
	paginationRequestData: PaginationOptions['request'],
): IRequestOptions {
	const preparedPaginationData: Partial<IRequestOptions> = {
		...paginationRequestData,
		uri: paginationRequestData.url,
	};

	if ('formData' in requestData) {
		preparedPaginationData.formData = paginationRequestData.body;
		delete preparedPaginationData.body;
	} else if ('form' in requestData) {
		preparedPaginationData.form = paginationRequestData.body;
		delete preparedPaginationData.body;
	}

	return merge({}, requestData, preparedPaginationData);
}

/**
 * Makes a request using OAuth data for authentication
 *
 * @param {(IHttpRequestOptions | IRequestOptions)} requestOptions
 *
 */
export async function requestOAuth2(
	this: IAllExecuteFunctions,
	credentialsType: string,
	requestOptions: IHttpRequestOptions | IRequestOptions,
	node: INode,
	additionalData: IWorkflowExecuteAdditionalData,
	oAuth2Options?: IOAuth2Options,
	isN8nRequest = false,
) {
	removeEmptyBody(requestOptions);

	const credentials = (await this.getCredentials(
		credentialsType,
	)) as unknown as OAuth2CredentialData;

	// Only the OAuth2 with authorization code grant needs connection
	if (credentials.grantType === 'authorizationCode' && credentials.oauthTokenData === undefined) {
		throw new ApplicationError('OAuth credentials not connected');
	}

	const oAuthClient = new ClientOAuth2({
		clientId: credentials.clientId,
		clientSecret: credentials.clientSecret,
		accessTokenUri: credentials.accessTokenUrl,
		scopes: (credentials.scope as string).split(' '),
		ignoreSSLIssues: credentials.ignoreSSLIssues,
		authentication: credentials.authentication ?? 'header',
	});

	let oauthTokenData = credentials.oauthTokenData as ClientOAuth2TokenData;
	// if it's the first time using the credentials, get the access token and save it into the DB.
	if (
		credentials.grantType === 'clientCredentials' &&
		(oauthTokenData === undefined ||
			Object.keys(oauthTokenData).length === 0 ||
			oauthTokenData.access_token === '') // stub
	) {
		const { data } = await oAuthClient.credentials.getToken();
		// Find the credentials
		if (!node.credentials?.[credentialsType]) {
			throw new ApplicationError('Node does not have credential type', {
				extra: { nodeName: node.name },
				tags: { credentialType: credentialsType },
			});
		}

		const nodeCredentials = node.credentials[credentialsType];
		credentials.oauthTokenData = data;

		// Save the refreshed token
		await additionalData.credentialsHelper.updateCredentials(
			nodeCredentials,
			credentialsType,
			credentials as unknown as ICredentialDataDecryptedObject,
		);

		oauthTokenData = data;
	}

	const accessToken =
		get(oauthTokenData, oAuth2Options?.property as string) || oauthTokenData.accessToken;
	const refreshToken = oauthTokenData.refreshToken;
	const token = oAuthClient.createToken(
		{
			...oauthTokenData,
			...(accessToken ? { access_token: accessToken } : {}),
			...(refreshToken ? { refresh_token: refreshToken } : {}),
		},
		oAuth2Options?.tokenType || oauthTokenData.tokenType,
	);

	(requestOptions as IRequestOptions).rejectUnauthorized = !credentials.ignoreSSLIssues;

	// Signs the request by adding authorization headers or query parameters depending
	// on the token-type used.
	const newRequestOptions = token.sign(requestOptions as ClientOAuth2RequestObject);
	const newRequestHeaders = (newRequestOptions.headers = newRequestOptions.headers ?? {});
	// If keep bearer is false remove the it from the authorization header
	if (oAuth2Options?.keepBearer === false && typeof newRequestHeaders.Authorization === 'string') {
		newRequestHeaders.Authorization = newRequestHeaders.Authorization.split(' ')[1];
	}
	if (oAuth2Options?.keyToIncludeInAccessTokenHeader) {
		Object.assign(newRequestHeaders, {
			[oAuth2Options.keyToIncludeInAccessTokenHeader]: token.accessToken,
		});
	}
	if (isN8nRequest) {
		return await this.helpers.httpRequest(newRequestOptions).catch(async (error: AxiosError) => {
			if (error.response?.status === 401) {
				Logger.debug(
					`OAuth2 token for "${credentialsType}" used by node "${node.name}" expired. Should revalidate.`,
				);
				const tokenRefreshOptions: IDataObject = {};
				if (oAuth2Options?.includeCredentialsOnRefreshOnBody) {
					const body: IDataObject = {
						client_id: credentials.clientId,
						...(credentials.grantType === 'authorizationCode' && {
							client_secret: credentials.clientSecret as string,
						}),
					};
					tokenRefreshOptions.body = body;
					tokenRefreshOptions.headers = {
						Authorization: '',
					};
				}

				let newToken;

				Logger.debug(
					`OAuth2 token for "${credentialsType}" used by node "${node.name}" has been renewed.`,
				);
				// if it's OAuth2 with client credentials grant type, get a new token
				// instead of refreshing it.
				if (credentials.grantType === 'clientCredentials') {
					newToken = await token.client.credentials.getToken();
				} else {
					newToken = await token.refresh(tokenRefreshOptions as unknown as ClientOAuth2Options);
				}

				Logger.debug(
					`OAuth2 token for "${credentialsType}" used by node "${node.name}" has been renewed.`,
				);

				credentials.oauthTokenData = newToken.data;
				// Find the credentials
				if (!node.credentials?.[credentialsType]) {
					throw new ApplicationError('Node does not have credential type', {
						extra: { nodeName: node.name, credentialType: credentialsType },
					});
				}
				const nodeCredentials = node.credentials[credentialsType];
				await additionalData.credentialsHelper.updateCredentials(
					nodeCredentials,
					credentialsType,
					credentials as unknown as ICredentialDataDecryptedObject,
				);
				const refreshedRequestOption = newToken.sign(requestOptions as ClientOAuth2RequestObject);

				if (oAuth2Options?.keyToIncludeInAccessTokenHeader) {
					Object.assign(newRequestHeaders, {
						[oAuth2Options.keyToIncludeInAccessTokenHeader]: token.accessToken,
					});
				}

				return await this.helpers.httpRequest(refreshedRequestOption);
			}
			throw error;
		});
	}
	const tokenExpiredStatusCode =
		oAuth2Options?.tokenExpiredStatusCode === undefined
			? 401
			: oAuth2Options?.tokenExpiredStatusCode;

	return await this.helpers
		.request(newRequestOptions as IRequestOptions)
		.then((response) => {
			const requestOptions = newRequestOptions as any;
			if (
				requestOptions.resolveWithFullResponse === true &&
				requestOptions.simple === false &&
				response.statusCode === tokenExpiredStatusCode
			) {
				throw response;
			}
			return response;
		})
		.catch(async (error: IResponseError) => {
			if (error.statusCode === tokenExpiredStatusCode) {
				// Token is probably not valid anymore. So try refresh it.
				const tokenRefreshOptions: IDataObject = {};
				if (oAuth2Options?.includeCredentialsOnRefreshOnBody) {
					const body: IDataObject = {
						client_id: credentials.clientId,
						client_secret: credentials.clientSecret,
					};
					tokenRefreshOptions.body = body;
					// Override authorization property so the credentials are not included in it
					tokenRefreshOptions.headers = {
						Authorization: '',
					};
				}
				Logger.debug(
					`OAuth2 token for "${credentialsType}" used by node "${node.name}" expired. Should revalidate.`,
				);

				let newToken;

				// if it's OAuth2 with client credentials grant type, get a new token
				// instead of refreshing it.
				if (credentials.grantType === 'clientCredentials') {
					newToken = await token.client.credentials.getToken();
				} else {
					newToken = await token.refresh(tokenRefreshOptions as unknown as ClientOAuth2Options);
				}
				Logger.debug(
					`OAuth2 token for "${credentialsType}" used by node "${node.name}" has been renewed.`,
				);

				credentials.oauthTokenData = newToken.data;

				// Find the credentials
				if (!node.credentials?.[credentialsType]) {
					throw new ApplicationError('Node does not have credential type', {
						tags: { credentialType: credentialsType },
						extra: { nodeName: node.name },
					});
				}
				const nodeCredentials = node.credentials[credentialsType];

				// Save the refreshed token
				await additionalData.credentialsHelper.updateCredentials(
					nodeCredentials,
					credentialsType,
					credentials as unknown as ICredentialDataDecryptedObject,
				);

				Logger.debug(
					`OAuth2 token for "${credentialsType}" used by node "${node.name}" has been saved to database successfully.`,
				);

				// Make the request again with the new token
				const newRequestOptions = newToken.sign(requestOptions as ClientOAuth2RequestObject);
				newRequestOptions.headers = newRequestOptions.headers ?? {};

				if (oAuth2Options?.keyToIncludeInAccessTokenHeader) {
					Object.assign(newRequestOptions.headers, {
						[oAuth2Options.keyToIncludeInAccessTokenHeader]: token.accessToken,
					});
				}

				return await this.helpers.request(newRequestOptions as IRequestOptions);
			}

			// Unknown error so simply throw it
			throw error;
		});
}

/**
 * Makes a request using OAuth1 data for authentication
 */
export async function requestOAuth1(
	this: IAllExecuteFunctions,
	credentialsType: string,
	requestOptions: IHttpRequestOptions | IRequestOptions,
	isN8nRequest = false,
) {
	removeEmptyBody(requestOptions);

	const credentials = await this.getCredentials(credentialsType);

	if (credentials === undefined) {
		throw new ApplicationError('No credentials were returned');
	}

	if (credentials.oauthTokenData === undefined) {
		throw new ApplicationError('OAuth credentials not connected');
	}

	const oauth = new clientOAuth1({
		consumer: {
			key: credentials.consumerKey as string,
			secret: credentials.consumerSecret as string,
		},
		signature_method: credentials.signatureMethod as string,
		hash_function(base, key) {
			let algorithm: string;
			switch (credentials.signatureMethod) {
				case 'HMAC-SHA256':
					algorithm = 'sha256';
					break;
				case 'HMAC-SHA512':
					algorithm = 'sha512';
					break;
				default:
					algorithm = 'sha1';
					break;
			}
			return createHmac(algorithm, key).update(base).digest('base64');
		},
	});

	const oauthTokenData = credentials.oauthTokenData as IDataObject;

	const token: Token = {
		key: oauthTokenData.oauth_token as string,
		secret: oauthTokenData.oauth_token_secret as string,
	};

	// @ts-expect-error @TECH_DEBT: Remove request library
	requestOptions.data = { ...requestOptions.qs, ...requestOptions.form };

	// Fixes issue that OAuth1 library only works with "url" property and not with "uri"
	if ('uri' in requestOptions && !requestOptions.url) {
		requestOptions.url = requestOptions.uri;
		delete requestOptions.uri;
	}

	requestOptions.headers = oauth.toHeader(
		oauth.authorize(requestOptions as unknown as clientOAuth1.RequestOptions, token),
	) as unknown as Record<string, string>;
	if (isN8nRequest) {
		return await this.helpers.httpRequest(requestOptions as IHttpRequestOptions);
	}

	return await this.helpers
		.request(requestOptions as IRequestOptions)
		.catch(async (error: IResponseError) => {
			// Unknown error so simply throw it
			throw error;
		});
}

export async function httpRequestWithAuthentication(
	this: IAllExecuteFunctions,
	credentialsType: string,
	requestOptions: IHttpRequestOptions,
	workflow: Workflow,
	node: INode,
	additionalData: IWorkflowExecuteAdditionalData,
	additionalCredentialOptions?: IAdditionalCredentialOptions,
) {
	removeEmptyBody(requestOptions);

	// Cancel this request on execution cancellation
	if ('getExecutionCancelSignal' in this) {
		requestOptions.abortSignal = this.getExecutionCancelSignal();
	}

	let credentialsDecrypted: ICredentialDataDecryptedObject | undefined;
	try {
		const parentTypes = additionalData.credentialsHelper.getParentTypes(credentialsType);

		if (parentTypes.includes('oAuth1Api')) {
			return await requestOAuth1.call(this, credentialsType, requestOptions, true);
		}
		if (parentTypes.includes('oAuth2Api')) {
			return await requestOAuth2.call(
				this,
				credentialsType,
				requestOptions,
				node,
				additionalData,
				additionalCredentialOptions?.oauth2,
				true,
			);
		}

		if (additionalCredentialOptions?.credentialsDecrypted) {
			credentialsDecrypted = additionalCredentialOptions.credentialsDecrypted.data;
		} else {
			credentialsDecrypted =
				await this.getCredentials<ICredentialDataDecryptedObject>(credentialsType);
		}

		if (credentialsDecrypted === undefined) {
			throw new NodeOperationError(
				node,
				`Node "${node.name}" does not have any credentials of type "${credentialsType}" set`,
				{ level: 'warning' },
			);
		}

		const data = await additionalData.credentialsHelper.preAuthentication(
			{ helpers: this.helpers },
			credentialsDecrypted,
			credentialsType,
			node,
			false,
		);

		if (data) {
			// make the updated property in the credentials
			// available to the authenticate method
			Object.assign(credentialsDecrypted, data);
		}

		requestOptions = await additionalData.credentialsHelper.authenticate(
			credentialsDecrypted,
			credentialsType,
			requestOptions,
			workflow,
			node,
		);
		return await httpRequest(requestOptions);
	} catch (error) {
		// if there is a pre authorization method defined and
		// the method failed due to unauthorized request
		if (
			error.response?.status === 401 &&
			additionalData.credentialsHelper.preAuthentication !== undefined
		) {
			try {
				if (credentialsDecrypted !== undefined) {
					// try to refresh the credentials
					const data = await additionalData.credentialsHelper.preAuthentication(
						{ helpers: this.helpers },
						credentialsDecrypted,
						credentialsType,
						node,
						true,
					);

					if (data) {
						// make the updated property in the credentials
						// available to the authenticate method
						Object.assign(credentialsDecrypted, data);
					}

					requestOptions = await additionalData.credentialsHelper.authenticate(
						credentialsDecrypted,
						credentialsType,
						requestOptions,
						workflow,
						node,
					);
				}
				// retry the request
				return await httpRequest(requestOptions);
			} catch (error) {
				throw new NodeApiError(this.getNode(), error);
			}
		}

		throw new NodeApiError(this.getNode(), error);
	}
}

/**
 * Takes generic input data and brings it into the json format n8n uses.
 *
 * @param {(IDataObject | IDataObject[])} jsonData
 */
export function returnJsonArray(jsonData: IDataObject | IDataObject[]): INodeExecutionData[] {
	const returnData: INodeExecutionData[] = [];

	if (!Array.isArray(jsonData)) {
		jsonData = [jsonData];
	}

	jsonData.forEach((data: IDataObject & { json?: IDataObject }) => {
		if (data?.json) {
			// We already have the JSON key so avoid double wrapping
			returnData.push({ ...data, json: data.json });
		} else {
			returnData.push({ json: data });
		}
	});

	return returnData;
}

/**
 * Takes generic input data and brings it into the new json, pairedItem format n8n uses.
 * @param {(IPairedItemData)} itemData
 * @param {(INodeExecutionData[])} inputData
 */
export function constructExecutionMetaData(
	inputData: INodeExecutionData[],
	options: { itemData: IPairedItemData | IPairedItemData[] },
): NodeExecutionWithMetadata[] {
	const { itemData } = options;
	return inputData.map((data: INodeExecutionData) => {
		const { json, ...rest } = data;
		return { json, pairedItem: itemData, ...rest } as NodeExecutionWithMetadata;
	});
}

/**
 * Automatically put the objects under a 'json' key and don't error,
 * if some objects contain json/binary keys and others don't, throws error 'Inconsistent item format'
 *
 * @param {INodeExecutionData | INodeExecutionData[]} executionData
 */
export function normalizeItems(
	executionData: INodeExecutionData | INodeExecutionData[],
): INodeExecutionData[] {
	if (typeof executionData === 'object' && !Array.isArray(executionData)) {
		executionData = executionData.json ? [executionData] : [{ json: executionData as IDataObject }];
	}

	if (executionData.every((item) => typeof item === 'object' && 'json' in item))
		return executionData;

	if (executionData.some((item) => typeof item === 'object' && 'json' in item)) {
		throw new ApplicationError('Inconsistent item format');
	}

	if (executionData.every((item) => typeof item === 'object' && 'binary' in item)) {
		const normalizedItems: INodeExecutionData[] = [];
		executionData.forEach((item) => {
			const json = Object.keys(item).reduce((acc, key) => {
				if (key === 'binary') return acc;
				return { ...acc, [key]: item[key] };
			}, {});

			normalizedItems.push({
				json,
				binary: item.binary,
			});
		});
		return normalizedItems;
	}

	if (executionData.some((item) => typeof item === 'object' && 'binary' in item)) {
		throw new ApplicationError('Inconsistent item format');
	}

	return executionData.map((item) => {
		return { json: item };
	});
}

// TODO: Move up later
export async function requestWithAuthentication(
	this: IAllExecuteFunctions,
	credentialsType: string,
	requestOptions: IRequestOptions,
	workflow: Workflow,
	node: INode,
	additionalData: IWorkflowExecuteAdditionalData,
	additionalCredentialOptions?: IAdditionalCredentialOptions,
	itemIndex?: number,
) {
	removeEmptyBody(requestOptions);

	let credentialsDecrypted: ICredentialDataDecryptedObject | undefined;

	try {
		const parentTypes = additionalData.credentialsHelper.getParentTypes(credentialsType);

		if (credentialsType === 'oAuth1Api' || parentTypes.includes('oAuth1Api')) {
			return await requestOAuth1.call(this, credentialsType, requestOptions, false);
		}
		if (credentialsType === 'oAuth2Api' || parentTypes.includes('oAuth2Api')) {
			return await requestOAuth2.call(
				this,
				credentialsType,
				requestOptions,
				node,
				additionalData,
				additionalCredentialOptions?.oauth2,
				false,
			);
		}

		if (additionalCredentialOptions?.credentialsDecrypted) {
			credentialsDecrypted = additionalCredentialOptions.credentialsDecrypted.data;
		} else {
			credentialsDecrypted = await this.getCredentials<ICredentialDataDecryptedObject>(
				credentialsType,
				itemIndex,
			);
		}

		if (credentialsDecrypted === undefined) {
			throw new NodeOperationError(
				node,
				`Node "${node.name}" does not have any credentials of type "${credentialsType}" set`,
				{ level: 'warning' },
			);
		}

		const data = await additionalData.credentialsHelper.preAuthentication(
			{ helpers: this.helpers },
			credentialsDecrypted,
			credentialsType,
			node,
			false,
		);

		if (data) {
			// make the updated property in the credentials
			// available to the authenticate method
			Object.assign(credentialsDecrypted, data);
		}

		requestOptions = (await additionalData.credentialsHelper.authenticate(
			credentialsDecrypted,
			credentialsType,
			requestOptions as IHttpRequestOptions,
			workflow,
			node,
		)) as IRequestOptions;
		return await proxyRequestToAxios(workflow, additionalData, node, requestOptions);
	} catch (error) {
		try {
			if (credentialsDecrypted !== undefined) {
				// try to refresh the credentials
				const data = await additionalData.credentialsHelper.preAuthentication(
					{ helpers: this.helpers },
					credentialsDecrypted,
					credentialsType,
					node,
					true,
				);

				if (data) {
					// make the updated property in the credentials
					// available to the authenticate method
					Object.assign(credentialsDecrypted, data);
					requestOptions = (await additionalData.credentialsHelper.authenticate(
						credentialsDecrypted,
						credentialsType,
						requestOptions as IHttpRequestOptions,
						workflow,
						node,
					)) as IRequestOptions;
					// retry the request
					return await proxyRequestToAxios(workflow, additionalData, node, requestOptions);
				}
			}
			throw error;
		} catch (error) {
			if (error instanceof ExecutionBaseError) throw error;

			throw new NodeApiError(this.getNode(), error);
		}
	}
}

/**
 * Returns the webhook URL of the webhook with the given name
 */
export function getNodeWebhookUrl(
	name: WebhookType,
	workflow: Workflow,
	node: INode,
	additionalData: IWorkflowExecuteAdditionalData,
	mode: WorkflowExecuteMode,
	additionalKeys: IWorkflowDataProxyAdditionalKeys,
	isTest?: boolean,
): string | undefined {
	let baseUrl = additionalData.webhookBaseUrl;
	if (isTest === true) {
		baseUrl = additionalData.webhookTestBaseUrl;
	}

	// eslint-disable-next-line @typescript-eslint/no-use-before-define
	const webhookDescription = getWebhookDescription(name, workflow, node);
	if (webhookDescription === undefined) {
		return undefined;
	}

	const path = workflow.expression.getSimpleParameterValue(
		node,
		webhookDescription.path,
		mode,
		additionalKeys,
	);
	if (path === undefined) {
		return undefined;
	}

	const isFullPath: boolean = workflow.expression.getSimpleParameterValue(
		node,
		webhookDescription.isFullPath,
		mode,
		additionalKeys,
		undefined,
		false,
	) as boolean;
	return NodeHelpers.getNodeWebhookUrl(baseUrl, workflow.id, node, path.toString(), isFullPath);
}

/**
 * Returns the full webhook description of the webhook with the given name
 */
export function getWebhookDescription(
	name: WebhookType,
	workflow: Workflow,
	node: INode,
): IWebhookDescription | undefined {
	const nodeType = workflow.nodeTypes.getByNameAndVersion(node.type, node.typeVersion);

	if (nodeType.description.webhooks === undefined) {
		// Node does not have any webhooks so return
		return undefined;
	}

	for (const webhookDescription of nodeType.description.webhooks) {
		if (webhookDescription.name === name) {
			return webhookDescription;
		}
	}

	return undefined;
}

// TODO: Change options to an object
export const addExecutionDataFunctions = async (
	type: 'input' | 'output',
	nodeName: string,
	data: INodeExecutionData[][] | ExecutionBaseError,
	runExecutionData: IRunExecutionData,
	connectionType: NodeConnectionType,
	additionalData: IWorkflowExecuteAdditionalData,
	sourceNodeName: string,
	sourceNodeRunIndex: number,
	currentNodeRunIndex: number,
	metadata?: ITaskMetadata,
): Promise<void> => {
	if (connectionType === NodeConnectionType.Main) {
		throw new ApplicationError('Setting type is not supported for main connection', {
			extra: { type },
		});
	}

	let taskData: ITaskData | undefined;
	if (type === 'input') {
		taskData = {
			startTime: new Date().getTime(),
			executionTime: 0,
			executionStatus: 'running',
			source: [null],
		};
	} else {
		// At the moment we expect that there is always an input sent before the output
		taskData = get(
			runExecutionData,
			['resultData', 'runData', nodeName, currentNodeRunIndex],
			undefined,
		);
		if (taskData === undefined) {
			return;
		}
		taskData.metadata = metadata;
	}
	taskData = taskData!;

	if (data instanceof Error) {
		taskData.executionStatus = 'error';
		taskData.error = data;
	} else {
		if (type === 'output') {
			taskData.executionStatus = 'success';
		}
		taskData.data = {
			[connectionType]: data,
		} as ITaskDataConnections;
	}

	if (type === 'input') {
		if (!(data instanceof Error)) {
			taskData.inputOverride = {
				[connectionType]: data,
			} as ITaskDataConnections;
		}

		if (!runExecutionData.resultData.runData.hasOwnProperty(nodeName)) {
			runExecutionData.resultData.runData[nodeName] = [];
		}

		runExecutionData.resultData.runData[nodeName][currentNodeRunIndex] = taskData;
		if (additionalData.sendDataToUI) {
			additionalData.sendDataToUI('nodeExecuteBefore', {
				executionId: additionalData.executionId,
				nodeName,
			});
		}
	} else {
		// Outputs
		taskData.executionTime = new Date().getTime() - taskData.startTime;

		if (additionalData.sendDataToUI) {
			additionalData.sendDataToUI('nodeExecuteAfter', {
				executionId: additionalData.executionId,
				nodeName,
				data: taskData,
			});
		}

		if (get(runExecutionData, 'executionData.metadata', undefined) === undefined) {
			runExecutionData.executionData!.metadata = {};
		}

		let sourceTaskData = get(runExecutionData, ['executionData', 'metadata', sourceNodeName]);

		if (!sourceTaskData) {
			runExecutionData.executionData!.metadata[sourceNodeName] = [];
			sourceTaskData = runExecutionData.executionData!.metadata[sourceNodeName];
		}

		if (!sourceTaskData[sourceNodeRunIndex]) {
			sourceTaskData[sourceNodeRunIndex] = {
				subRun: [],
			};
		}

		sourceTaskData[sourceNodeRunIndex]!.subRun!.push({
			node: nodeName,
			runIndex: currentNodeRunIndex,
		});
	}
};

export async function getInputConnectionData(
	this: IAllExecuteFunctions,
	workflow: Workflow,
	runExecutionData: IRunExecutionData,
	runIndex: number,
	connectionInputData: INodeExecutionData[],
	inputData: ITaskDataConnections,
	additionalData: IWorkflowExecuteAdditionalData,
	executeData: IExecuteData,
	mode: WorkflowExecuteMode,
	closeFunctions: CloseFunction[],
	inputName: NodeConnectionType,
	itemIndex: number,
	abortSignal?: AbortSignal,
): Promise<unknown> {
	const node = this.getNode();
	const nodeType = workflow.nodeTypes.getByNameAndVersion(node.type, node.typeVersion);

	const inputs = NodeHelpers.getNodeInputs(workflow, node, nodeType.description);

	let inputConfiguration = inputs.find((input) => {
		if (typeof input === 'string') {
			return input === inputName;
		}
		return input.type === inputName;
	});

	if (inputConfiguration === undefined) {
		throw new ApplicationError('Node does not have input of type', {
			extra: { nodeName: node.name, inputName },
		});
	}

	if (typeof inputConfiguration === 'string') {
		inputConfiguration = {
			type: inputConfiguration,
		} as INodeInputConfiguration;
	}

	const parentNodes = workflow.getParentNodes(node.name, inputName, 1);
	if (parentNodes.length === 0) {
		if (inputConfiguration.required) {
			throw new NodeOperationError(
				node,
				`A ${inputConfiguration?.displayName ?? inputName} sub-node must be connected`,
			);
		}
		return inputConfiguration.maxConnections === 1 ? undefined : [];
	}

	const constParentNodes = parentNodes
		.map((nodeName) => {
			return workflow.getNode(nodeName) as INode;
		})
		.filter((connectedNode) => connectedNode.disabled !== true)
		.map(async (connectedNode) => {
			const nodeType = workflow.nodeTypes.getByNameAndVersion(
				connectedNode.type,
				connectedNode.typeVersion,
			);
			const context = new SupplyDataContext(
				workflow,
				connectedNode,
				additionalData,
				mode,
				runExecutionData,
				runIndex,
				connectionInputData,
				inputData,
				executeData,
				closeFunctions,
				abortSignal,
			);

			if (!nodeType.supplyData) {
				if (nodeType.description.outputs.includes(NodeConnectionType.AiTool)) {
					nodeType.supplyData = async function (this: ISupplyDataFunctions) {
						return createNodeAsTool(this, nodeType, this.getNode().parameters);
					};
				} else {
					throw new ApplicationError('Node does not have a `supplyData` method defined', {
						extra: { nodeName: connectedNode.name },
					});
				}
			}

			try {
				const response = await nodeType.supplyData.call(context, itemIndex);
				if (response.closeFunction) {
					closeFunctions.push(response.closeFunction);
				}
				return response;
			} catch (error) {
				// Propagate errors from sub-nodes
				if (error.functionality === 'configuration-node') throw error;
				if (!(error instanceof ExecutionBaseError)) {
					error = new NodeOperationError(connectedNode, error, {
						itemIndex,
					});
				}

				let currentNodeRunIndex = 0;
				if (runExecutionData.resultData.runData.hasOwnProperty(node.name)) {
					currentNodeRunIndex = runExecutionData.resultData.runData[node.name].length;
				}

				// Display the error on the node which is causing it
				await addExecutionDataFunctions(
					'input',
					connectedNode.name,
					error,
					runExecutionData,
					inputName,
					additionalData,
					node.name,
					runIndex,
					currentNodeRunIndex,
				);

				// Display on the calling node which node has the error
				throw new NodeOperationError(connectedNode, `Error in sub-node ${connectedNode.name}`, {
					itemIndex,
					functionality: 'configuration-node',
					description: error.message,
				});
			}
		});

	// Validate the inputs
	const nodes = await Promise.all(constParentNodes);

	if (inputConfiguration.required && nodes.length === 0) {
		throw new NodeOperationError(
			node,
			`A ${inputConfiguration?.displayName ?? inputName} sub-node must be connected`,
		);
	}
	if (
		inputConfiguration.maxConnections !== undefined &&
		nodes.length > inputConfiguration.maxConnections
	) {
		throw new NodeOperationError(
			node,
			`Only ${inputConfiguration.maxConnections} ${inputName} sub-nodes are/is allowed to be connected`,
		);
	}

	return inputConfiguration.maxConnections === 1
		? (nodes || [])[0]?.response
		: nodes.map((node) => node.response);
}

<<<<<<< HEAD
const getCommonWorkflowFunctions = (
	workflow: Workflow,
	node: INode,
	additionalData: IWorkflowExecuteAdditionalData,
): Omit<FunctionsBase, 'getCredentials'> => ({
	logger: Logger,
	getExecutionId: () => additionalData.executionId!,
	getNode: () => deepCopy(node),
	getWorkflow: () => ({
		id: workflow.id,
		name: workflow.name,
		active: workflow.active,
	}),
	getWorkflowStaticData: (type) => workflow.getStaticData(type, node),
	getChildNodes: (nodeName: string) => {
		const output: NodeTypeAndVersion[] = [];
		const nodes = workflow.getChildNodes(nodeName);

		for (const nodeName of nodes) {
			const node = workflow.nodes[nodeName];
			output.push({
				name: node.name,
				type: node.type,
				typeVersion: node.typeVersion,
				disabled: node.disabled ?? false,
			});
		}
		return output;
	},
	getParentNodes: (nodeName: string) => {
		const output: NodeTypeAndVersion[] = [];
		const nodes = workflow.getParentNodes(nodeName);

		for (const nodeName of nodes) {
			const node = workflow.nodes[nodeName];
			output.push({
				name: node.name,
				type: node.type,
				typeVersion: node.typeVersion,
				disabled: node.disabled ?? false,
			});
		}
		return output;
	},
	getKnownNodeTypes: () => workflow.nodeTypes.getKnownTypes(),
	getRestApiUrl: () => additionalData.restApiUrl,
	getInstanceBaseUrl: () => additionalData.instanceBaseUrl,
	getInstanceId: () => Container.get(InstanceSettings).instanceId,
	getTimezone: () => workflow.timezone,
	getCredentialsProperties: (type: string) =>
		additionalData.credentialsHelper.getCredentialsProperties(type),
	prepareOutputData: async (outputData) => [outputData],
});

const executionCancellationFunctions = (
	abortSignal?: AbortSignal,
): Pick<IExecuteFunctions, 'onExecutionCancellation' | 'getExecutionCancelSignal'> => ({
	getExecutionCancelSignal: () => abortSignal,
	onExecutionCancellation: (handler) => {
		const fn = () => {
			abortSignal?.removeEventListener('abort', fn);
			handler();
		};
		abortSignal?.addEventListener('abort', fn);
	},
});

=======
>>>>>>> 05f86923
export const getRequestHelperFunctions = (
	workflow: Workflow,
	node: INode,
	additionalData: IWorkflowExecuteAdditionalData,
	runExecutionData: IRunExecutionData | null = null,
	connectionInputData: INodeExecutionData[] = [],
): RequestHelperFunctions => {
	const getResolvedValue = (
		parameterValue: NodeParameterValueType,
		itemIndex: number,
		runIndex: number,
		executeData: IExecuteData,
		additionalKeys?: IWorkflowDataProxyAdditionalKeys,
		returnObjectAsString = false,
	): NodeParameterValueType => {
		const mode: WorkflowExecuteMode = 'internal';

		if (
			typeof parameterValue === 'object' ||
			(typeof parameterValue === 'string' && parameterValue.charAt(0) === '=')
		) {
			return workflow.expression.getParameterValue(
				parameterValue,
				runExecutionData,
				runIndex,
				itemIndex,
				node.name,
				connectionInputData,
				mode,
				additionalKeys ?? {},
				executeData,
				returnObjectAsString,
			);
		}

		return parameterValue;
	};

	return {
		httpRequest,
		// eslint-disable-next-line complexity
		async requestWithAuthenticationPaginated(
			this: IExecuteFunctions,
			requestOptions: IRequestOptions,
			itemIndex: number,
			paginationOptions: PaginationOptions,
			credentialsType?: string,
			additionalCredentialOptions?: IAdditionalCredentialOptions,
		): Promise<any[]> {
			const responseData = [];
			if (!requestOptions.qs) {
				requestOptions.qs = {};
			}
			requestOptions.resolveWithFullResponse = true;
			requestOptions.simple = false;

			let tempResponseData: IN8nHttpFullResponse;
			let makeAdditionalRequest: boolean;
			let paginateRequestData: PaginationOptions['request'];

			const runIndex = 0;

			const additionalKeys = {
				$request: requestOptions,
				$response: {} as IN8nHttpFullResponse,
				$version: node.typeVersion,
				$pageCount: 0,
			};

			const executeData: IExecuteData = {
				data: {},
				node,
				source: null,
			};

			const hashData = {
				identicalCount: 0,
				previousLength: 0,
				previousHash: '',
			};
			do {
				paginateRequestData = getResolvedValue(
					paginationOptions.request as unknown as NodeParameterValueType,
					itemIndex,
					runIndex,
					executeData,
					additionalKeys,
					false,
				) as object as PaginationOptions['request'];

				const tempRequestOptions = applyPaginationRequestData(requestOptions, paginateRequestData);

				if (!validateUrl(tempRequestOptions.uri as string)) {
					throw new NodeOperationError(node, `'${paginateRequestData.url}' is not a valid URL.`, {
						itemIndex,
						runIndex,
						type: 'invalid_url',
					});
				}

				if (credentialsType) {
					tempResponseData = await this.helpers.requestWithAuthentication.call(
						this,
						credentialsType,
						tempRequestOptions,
						additionalCredentialOptions,
					);
				} else {
					tempResponseData = await this.helpers.request(tempRequestOptions);
				}

				const newResponse: IN8nHttpFullResponse = Object.assign(
					{
						body: {},
						headers: {},
						statusCode: 0,
					},
					pick(tempResponseData, ['body', 'headers', 'statusCode']),
				);

				let contentBody: Exclude<IN8nHttpResponse, Buffer>;

				if (newResponse.body instanceof Readable && paginationOptions.binaryResult !== true) {
					// Keep the original string version that we can use it to hash if needed
					contentBody = await binaryToString(newResponse.body as Buffer | Readable);

					const responseContentType = newResponse.headers['content-type']?.toString() ?? '';
					if (responseContentType.includes('application/json')) {
						newResponse.body = jsonParse(contentBody, { fallbackValue: {} });
					} else {
						newResponse.body = contentBody;
					}
					tempResponseData.__bodyResolved = true;
					tempResponseData.body = newResponse.body;
				} else {
					contentBody = newResponse.body;
				}

				if (paginationOptions.binaryResult !== true || tempResponseData.headers.etag) {
					// If the data is not binary (and so not a stream), or an etag is present,
					// we check via etag or hash if identical data is received

					let contentLength = 0;
					if ('content-length' in tempResponseData.headers) {
						contentLength = parseInt(tempResponseData.headers['content-length'] as string) || 0;
					}

					if (hashData.previousLength === contentLength) {
						let hash: string;
						if (tempResponseData.headers.etag) {
							// If an etag is provided, we use it as "hash"
							hash = tempResponseData.headers.etag as string;
						} else {
							// If there is no etag, we calculate a hash from the data in the body
							if (typeof contentBody !== 'string') {
								contentBody = JSON.stringify(contentBody);
							}
							hash = crypto.createHash('md5').update(contentBody).digest('base64');
						}

						if (hashData.previousHash === hash) {
							hashData.identicalCount += 1;
							if (hashData.identicalCount > 2) {
								// Length was identical 5x and hash 3x
								throw new NodeOperationError(
									node,
									'The returned response was identical 5x, so requests got stopped',
									{
										itemIndex,
										description:
											'Check if "Pagination Completed When" has been configured correctly.',
									},
								);
							}
						} else {
							hashData.identicalCount = 0;
						}
						hashData.previousHash = hash;
					} else {
						hashData.identicalCount = 0;
					}
					hashData.previousLength = contentLength;
				}

				responseData.push(tempResponseData);

				additionalKeys.$response = newResponse;
				additionalKeys.$pageCount = additionalKeys.$pageCount + 1;

				const maxRequests = getResolvedValue(
					paginationOptions.maxRequests,
					itemIndex,
					runIndex,
					executeData,
					additionalKeys,
					false,
				) as number;

				if (maxRequests && additionalKeys.$pageCount >= maxRequests) {
					break;
				}

				makeAdditionalRequest = getResolvedValue(
					paginationOptions.continue,
					itemIndex,
					runIndex,
					executeData,
					additionalKeys,
					false,
				) as boolean;

				if (makeAdditionalRequest) {
					if (paginationOptions.requestInterval) {
						const requestInterval = getResolvedValue(
							paginationOptions.requestInterval,
							itemIndex,
							runIndex,
							executeData,
							additionalKeys,
							false,
						) as number;

						await sleep(requestInterval);
					}
					if (tempResponseData.statusCode < 200 || tempResponseData.statusCode >= 300) {
						// We have it configured to let all requests pass no matter the response code
						// via "requestOptions.simple = false" to not by default fail if it is for example
						// configured to stop on 404 response codes. For that reason we have to throw here
						// now an error manually if the response code is not a success one.
						let data = tempResponseData.body;
						if (data instanceof Readable && paginationOptions.binaryResult !== true) {
							data = await binaryToString(data as Buffer | Readable);
						} else if (typeof data === 'object') {
							data = JSON.stringify(data);
						}

						throw Object.assign(
							new Error(`${tempResponseData.statusCode} - "${data?.toString()}"`),
							{
								statusCode: tempResponseData.statusCode,
								error: data,
								isAxiosError: true,
								response: {
									headers: tempResponseData.headers,
									status: tempResponseData.statusCode,
									statusText: tempResponseData.statusMessage,
								},
							},
						);
					}
				}
			} while (makeAdditionalRequest);

			return responseData;
		},
		async httpRequestWithAuthentication(
			this,
			credentialsType,
			requestOptions,
			additionalCredentialOptions,
		): Promise<any> {
			return await httpRequestWithAuthentication.call(
				this,
				credentialsType,
				requestOptions,
				workflow,
				node,
				additionalData,
				additionalCredentialOptions,
			);
		},

		request: async (uriOrObject, options) =>
			await proxyRequestToAxios(workflow, additionalData, node, uriOrObject, options),

		async requestWithAuthentication(
			this,
			credentialsType,
			requestOptions,
			additionalCredentialOptions,
			itemIndex,
		): Promise<any> {
			return await requestWithAuthentication.call(
				this,
				credentialsType,
				requestOptions,
				workflow,
				node,
				additionalData,
				additionalCredentialOptions,
				itemIndex,
			);
		},

		async requestOAuth1(
			this: IAllExecuteFunctions,
			credentialsType: string,
			requestOptions: IRequestOptions,
		): Promise<any> {
			return await requestOAuth1.call(this, credentialsType, requestOptions);
		},

		async requestOAuth2(
			this: IAllExecuteFunctions,
			credentialsType: string,
			requestOptions: IRequestOptions,
			oAuth2Options?: IOAuth2Options,
		): Promise<any> {
			return await requestOAuth2.call(
				this,
				credentialsType,
				requestOptions,
				node,
				additionalData,
				oAuth2Options,
			);
		},
	};
};

export const getSSHTunnelFunctions = (): SSHTunnelFunctions => ({
	getSSHClient: async (credentials) =>
		await Container.get(SSHClientsManager).getClient(credentials),
});

export const getSchedulingFunctions = (workflow: Workflow): SchedulingFunctions => {
	const scheduledTaskManager = Container.get(ScheduledTaskManager);
	return {
		registerCron: (cronExpression, onTick) =>
			scheduledTaskManager.registerCron(workflow, cronExpression, onTick),
	};
};

const getAllowedPaths = () => {
	const restrictFileAccessTo = process.env[RESTRICT_FILE_ACCESS_TO];
	if (!restrictFileAccessTo) {
		return [];
	}
	const allowedPaths = restrictFileAccessTo
		.split(';')
		.map((path) => path.trim())
		.filter((path) => path);
	return allowedPaths;
};

export function isFilePathBlocked(filePath: string): boolean {
	const allowedPaths = getAllowedPaths();
	const resolvedFilePath = path.resolve(filePath);
	const blockFileAccessToN8nFiles = process.env[BLOCK_FILE_ACCESS_TO_N8N_FILES] !== 'false';

	//if allowed paths are defined, allow access only to those paths
	if (allowedPaths.length) {
		for (const path of allowedPaths) {
			if (resolvedFilePath.startsWith(path)) {
				return false;
			}
		}

		return true;
	}

	//restrict access to .n8n folder, ~/.cache/n8n/public, and other .env config related paths
	if (blockFileAccessToN8nFiles) {
		const { n8nFolder, staticCacheDir } = Container.get(InstanceSettings);
		const restrictedPaths = [n8nFolder, staticCacheDir];

		if (process.env[CONFIG_FILES]) {
			restrictedPaths.push(...process.env[CONFIG_FILES].split(','));
		}

		if (process.env[CUSTOM_EXTENSION_ENV]) {
			const customExtensionFolders = process.env[CUSTOM_EXTENSION_ENV].split(';');
			restrictedPaths.push(...customExtensionFolders);
		}

		if (process.env[BINARY_DATA_STORAGE_PATH]) {
			restrictedPaths.push(process.env[BINARY_DATA_STORAGE_PATH]);
		}

		if (process.env[UM_EMAIL_TEMPLATES_INVITE]) {
			restrictedPaths.push(process.env[UM_EMAIL_TEMPLATES_INVITE]);
		}

		if (process.env[UM_EMAIL_TEMPLATES_PWRESET]) {
			restrictedPaths.push(process.env[UM_EMAIL_TEMPLATES_PWRESET]);
		}

		//check if the file path is restricted
		for (const path of restrictedPaths) {
			if (resolvedFilePath.startsWith(path)) {
				return true;
			}
		}
	}

	//path is not restricted
	return false;
}

export const getFileSystemHelperFunctions = (node: INode): FileSystemHelperFunctions => ({
	async createReadStream(filePath) {
		try {
			await fsAccess(filePath);
		} catch (error) {
			throw error.code === 'ENOENT'
				? new NodeOperationError(node, error, {
						message: `The file "${String(filePath)}" could not be accessed.`,
						level: 'warning',
					})
				: error;
		}
		if (isFilePathBlocked(filePath as string)) {
			const allowedPaths = getAllowedPaths();
			const message = allowedPaths.length ? ` Allowed paths: ${allowedPaths.join(', ')}` : '';
			throw new NodeOperationError(node, `Access to the file is not allowed.${message}`, {
				level: 'warning',
			});
		}
		return createReadStream(filePath);
	},

	getStoragePath() {
		return path.join(Container.get(InstanceSettings).n8nFolder, `storage/${node.type}`);
	},

	async writeContentToFile(filePath, content, flag) {
		if (isFilePathBlocked(filePath as string)) {
			throw new NodeOperationError(node, `The file "${String(filePath)}" is not writable.`, {
				level: 'warning',
			});
		}
		return await fsWriteFile(filePath, content, { encoding: 'binary', flag });
	},
});

export const getNodeHelperFunctions = (
	{ executionId }: IWorkflowExecuteAdditionalData,
	workflowId: string,
): NodeHelperFunctions => ({
	copyBinaryFile: async (filePath, fileName, mimeType) =>
		await copyBinaryFile(workflowId, executionId!, filePath, fileName, mimeType),
});

export const getBinaryHelperFunctions = (
	{ executionId }: IWorkflowExecuteAdditionalData,
	workflowId: string,
): BinaryHelperFunctions => ({
	getBinaryPath,
	getBinaryStream,
	getBinaryMetadata,
	binaryToBuffer,
	binaryToString,
	prepareBinaryData: async (binaryData, filePath, mimeType) =>
		await prepareBinaryData(binaryData, executionId!, workflowId, filePath, mimeType),
	setBinaryDataBuffer: async (data, binaryData) =>
		await setBinaryDataBuffer(data, binaryData, workflowId, executionId!),
	copyBinaryFile: async () => {
		throw new ApplicationError('`copyBinaryFile` has been removed. Please upgrade this node.');
	},
});

export const getCheckProcessedHelperFunctions = (
	workflow: Workflow,
	node: INode,
): DeduplicationHelperFunctions => ({
	async checkProcessedAndRecord(
		items: DeduplicationItemTypes[],
		scope: DeduplicationScope,
		options: ICheckProcessedOptions,
	): Promise<IDeduplicationOutput> {
		return await checkProcessedAndRecord(items, scope, { node, workflow }, options);
	},
	async checkProcessedItemsAndRecord(
		propertyName: string,
		items: IDataObject[],
		scope: DeduplicationScope,
		options: ICheckProcessedOptions,
	): Promise<IDeduplicationOutputItems> {
		return await checkProcessedItemsAndRecord(
			propertyName,
			items,
			scope,
			{ node, workflow },
			options,
		);
	},
	async removeProcessed(
		items: DeduplicationItemTypes[],
		scope: DeduplicationScope,
		options: ICheckProcessedOptions,
	): Promise<void> {
		return await removeProcessed(items, scope, { node, workflow }, options);
	},
	async clearAllProcessedItems(
		scope: DeduplicationScope,
		options: ICheckProcessedOptions,
	): Promise<void> {
		return await clearAllProcessedItems(scope, { node, workflow }, options);
	},
	async getProcessedDataCount(
		scope: DeduplicationScope,
		options: ICheckProcessedOptions,
	): Promise<number> {
		return await getProcessedDataCount(scope, { node, workflow }, options);
	},
});

/**
 * Returns a copy of the items which only contains the json data and
 * of that only the defined properties
 */
export function copyInputItems(items: INodeExecutionData[], properties: string[]): IDataObject[] {
	return items.map((item) => {
		const newItem: IDataObject = {};
		for (const property of properties) {
			if (item.json[property] === undefined) {
				newItem[property] = null;
			} else {
				newItem[property] = deepCopy(item.json[property]);
			}
		}
		return newItem;
	});
}

/**
 * Returns the execute functions the poll nodes have access to.
 */
// TODO: Check if I can get rid of: additionalData, and so then maybe also at ActiveWorkflowManager.add
export function getExecutePollFunctions(
	workflow: Workflow,
	node: INode,
	additionalData: IWorkflowExecuteAdditionalData,
	mode: WorkflowExecuteMode,
	activation: WorkflowActivateMode,
): IPollFunctions {
	return new PollContext(workflow, node, additionalData, mode, activation);
}

/**
 * Returns the execute functions the trigger nodes have access to.
 */
// TODO: Check if I can get rid of: additionalData, and so then maybe also at ActiveWorkflowManager.add
export function getExecuteTriggerFunctions(
	workflow: Workflow,
	node: INode,
	additionalData: IWorkflowExecuteAdditionalData,
	mode: WorkflowExecuteMode,
	activation: WorkflowActivateMode,
): ITriggerFunctions {
	return new TriggerContext(workflow, node, additionalData, mode, activation);
}

/**
 * Returns the execute functions regular nodes have access to.
 */
export function getExecuteFunctions(
	workflow: Workflow,
	runExecutionData: IRunExecutionData,
	runIndex: number,
	connectionInputData: INodeExecutionData[],
	inputData: ITaskDataConnections,
	node: INode,
	additionalData: IWorkflowExecuteAdditionalData,
	executeData: IExecuteData,
	mode: WorkflowExecuteMode,
	closeFunctions: CloseFunction[],
	abortSignal?: AbortSignal,
): IExecuteFunctions {
	return new ExecuteContext(
		workflow,
		node,
		additionalData,
		mode,
		runExecutionData,
		runIndex,
		connectionInputData,
		inputData,
		executeData,
		closeFunctions,
		abortSignal,
	);
}

/**
 * Returns the execute functions regular nodes have access to when single-function is defined.
 */
export function getExecuteSingleFunctions(
	workflow: Workflow,
	runExecutionData: IRunExecutionData,
	runIndex: number,
	connectionInputData: INodeExecutionData[],
	inputData: ITaskDataConnections,
	node: INode,
	itemIndex: number,
	additionalData: IWorkflowExecuteAdditionalData,
	executeData: IExecuteData,
	mode: WorkflowExecuteMode,
	abortSignal?: AbortSignal,
): IExecuteSingleFunctions {
	return new ExecuteSingleContext(
		workflow,
		node,
		additionalData,
		mode,
		runExecutionData,
		runIndex,
		connectionInputData,
		inputData,
		itemIndex,
		executeData,
		abortSignal,
	);
}

export function getCredentialTestFunctions(): ICredentialTestFunctions {
	return {
		helpers: {
			...getSSHTunnelFunctions(),
			request: async (uriOrObject: string | object, options?: object) => {
				return await proxyRequestToAxios(undefined, undefined, undefined, uriOrObject, options);
			},
		},
	};
}

/**
 * Returns the execute functions regular nodes have access to in hook-function.
 */
export function getExecuteHookFunctions(
	workflow: Workflow,
	node: INode,
	additionalData: IWorkflowExecuteAdditionalData,
	mode: WorkflowExecuteMode,
	activation: WorkflowActivateMode,
	webhookData?: IWebhookData,
): IHookFunctions {
	return new HookContext(workflow, node, additionalData, mode, activation, webhookData);
}

/**
 * Returns the execute functions regular nodes have access to when webhook-function is defined.
 */
// TODO: check where it is used and make sure close functions are called
export function getExecuteWebhookFunctions(
	workflow: Workflow,
	node: INode,
	additionalData: IWorkflowExecuteAdditionalData,
	mode: WorkflowExecuteMode,
	webhookData: IWebhookData,
	closeFunctions: CloseFunction[],
	runExecutionData: IRunExecutionData | null,
): IWebhookFunctions {
	return new WebhookContext(
		workflow,
		node,
		additionalData,
		mode,
		webhookData,
		closeFunctions,
		runExecutionData,
	);
}<|MERGE_RESOLUTION|>--- conflicted
+++ resolved
@@ -2309,7 +2309,6 @@
 		: nodes.map((node) => node.response);
 }
 
-<<<<<<< HEAD
 const getCommonWorkflowFunctions = (
 	workflow: Workflow,
 	node: INode,
@@ -2377,8 +2376,6 @@
 	},
 });
 
-=======
->>>>>>> 05f86923
 export const getRequestHelperFunctions = (
 	workflow: Workflow,
 	node: INode,
