--- conflicted
+++ resolved
@@ -43,7 +43,6 @@
 
 export * from 'n8n-design-system/src/types';
 
-<<<<<<< HEAD
 // declare module 'jsplumb' {
 // 	interface PaintStyle {
 // 		stroke?: string;
@@ -119,83 +118,6 @@
 // 		getParameters(): { index: number };
 // 	}
 // }
-=======
-declare module 'jsplumb' {
-	interface PaintStyle {
-		stroke?: string;
-		fill?: string;
-		strokeWidth?: number;
-		outlineStroke?: string;
-		outlineWidth?: number;
-	}
-
-	// Extend jsPlumb Anchor interface
-	interface Anchor {
-		lastReturnValue: number[];
-	}
-
-	interface Connection {
-		__meta?: {
-			sourceNodeName: string;
-			sourceOutputIndex: number;
-			targetNodeName: string;
-			targetOutputIndex: number;
-		};
-		canvas?: HTMLElement;
-		connector?: {
-			setTargetEndpoint: (endpoint: Endpoint) => void;
-			resetTargetEndpoint: () => void;
-			bounds: {
-				minX: number;
-				maxX: number;
-				minY: number;
-				maxY: number;
-			};
-		};
-
-		// bind(event: string, (connection: Connection): void;): void;
-		bind(event: string, callback: Function): void;
-		removeOverlay(name: string): void;
-		removeOverlays(): void;
-		setParameter(name: string, value: any): void;
-		setPaintStyle(arg0: PaintStyle): void;
-		addOverlay(arg0: any[]): void;
-		setConnector(arg0: any[]): void;
-		getUuids(): [string, string];
-	}
-
-	interface Endpoint {
-		endpoint: any;
-		elementId: string;
-		__meta?: {
-			nodeName: string;
-			nodeId: string;
-			index: number;
-			totalEndpoints: number;
-		};
-		getUuid(): string;
-		getOverlay(name: string): any;
-		repaint(params?: object): void;
-	}
-
-	interface N8nPlusEndpoint extends Endpoint {
-		setSuccessOutput(message: string): void;
-		clearSuccessOutput(): void;
-	}
-
-	interface Overlay {
-		setVisible(visible: boolean): void;
-		setLocation(location: number): void;
-		canvas?: HTMLElement;
-	}
-
-	interface OnConnectionBindInfo {
-		originalSourceEndpoint: Endpoint;
-		originalTargetEndpoint: Endpoint;
-		getParameters(): { index: number };
-	}
-}
->>>>>>> 60b14116
 
 // EndpointOptions from jsplumb seems incomplete and wrong so we define an own one
 export type IEndpointOptions = Omit<EndpointOptions, 'endpoint' | 'dragProxy'> & {
