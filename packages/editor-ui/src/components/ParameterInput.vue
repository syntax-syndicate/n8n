<template>
	<div @keydown.stop :class="parameterInputClasses">
	<expression-edit :dialogVisible="expressionEditDialogVisible" :value="value" :parameter="parameter" :path="path" @closeDialog="closeExpressionEditDialog" @valueChanged="expressionUpdated"></expression-edit>
	<div class="parameter-input ignore-key-press" :style="parameterInputWrapperStyle" @click="openExpressionEdit">

		<n8n-input
			v-if="isValueExpression && showExpressionAsTextInput"
			:size="inputSize"
			:value="expressionDisplayValue"
			:disabled="isReadOnly"
			:title="displayTitle"
			@keydown.stop
		/>

		<div v-else-if="['json', 'string'].includes(parameter.type) || remoteParameterOptionsLoadingIssues !== null">
			<code-edit :dialogVisible="codeEditDialogVisible" :value="value" :parameter="parameter" @closeDialog="closeCodeEditDialog" @valueChanged="expressionUpdated"></code-edit>
			<text-edit :dialogVisible="textEditDialogVisible" :value="value" :parameter="parameter" @closeDialog="closeTextEditDialog" @valueChanged="expressionUpdated"></text-edit>

			<div v-if="isEditor === true" class="clickable" @click="displayEditDialog()">
				<prism-editor v-if="!codeEditDialogVisible" :lineNumbers="true" :readonly="true" :code="displayValue" language="js"></prism-editor>
			</div>

			<n8n-input
				v-else
				v-model="tempValue"
				ref="inputField"
				:size="inputSize"
				:type="getStringInputType"
				:rows="getArgument('rows')"
				:value="displayValue"
				:disabled="isReadOnly"
				@change="valueChanged"
				@keydown.stop
				@focus="setFocus"
				:title="displayTitle"
				:placeholder="isValueExpression?'':parameter.placeholder"
			>
				<div slot="suffix" class="expand-input-icon-container">
					<font-awesome-icon v-if="!isValueExpression && !isReadOnly" icon="external-link-alt" class="edit-window-button clickable" title="Open Edit Window" @click="displayEditDialog()" />
				</div>
			</n8n-input>
		</div>

		<div v-else-if="parameter.type === 'color'" ref="inputField" class="color-input">
			<el-color-picker
				size="small"
				class="color-picker"
				:value="displayValue"
				:disabled="isReadOnly"
				@focus="setFocus"
				@change="valueChanged"
				:title="displayTitle"
				:show-alpha="getArgument('showAlpha')"
			/>
			<n8n-input
				v-model="tempValue"
				:size="inputSize"
				type="text"
				:value="tempValue"
				:disabled="isReadOnly"
				@change="valueChanged"
				@keydown.stop
				@focus="setFocus"
				:title="displayTitle"
			/>
		</div>

		<el-date-picker
			v-else-if="parameter.type === 'dateTime'"
			v-model="tempValue"
			ref="inputField"
			type="datetime"
			:size="inputSize"
			:value="displayValue"
			:title="displayTitle"
			:disabled="isReadOnly"
			:placeholder="parameter.placeholder?parameter.placeholder:'Select date and time'"
			:picker-options="dateTimePickerOptions"
			@change="valueChanged"
			@focus="setFocus"
			@keydown.stop
		/>

		<n8n-input-number
			v-else-if="parameter.type === 'number'"
			ref="inputField" :size="inputSize"
			:value="displayValue"
			:controls="false"
			:max="getArgument('maxValue')"
			:min="getArgument('minValue')"
			:precision="getArgument('numberPrecision')"
			:step="getArgument('numberStepSize')"
			:disabled="isReadOnly"
			@change="valueChanged"
			@focus="setFocus"
			@keydown.stop
			:title="displayTitle"
			:placeholder="parameter.placeholder"
		/>

		<n8n-select
			v-else-if="parameter.type === 'options'"
			ref="inputField"
			:size="inputSize"
			filterable
			:value="displayValue"
			:loading="remoteParameterOptionsLoading"
			:disabled="isReadOnly || remoteParameterOptionsLoading"
			:title="displayTitle"
			@change="valueChanged"
			@keydown.stop
			@focus="setFocus"
		>
			<n8n-option
				v-for="option in parameterOptions"
				:value="option.value"
				:key="option.value"
				:label="option.name"
			>
				<div class="list-option">
					<div class="option-headline">{{ option.name }}</div>
					<div v-if="option.description" class="option-description" v-html="option.description"></div>
				</div>
			</n8n-option>
		</n8n-select>

		<n8n-select
			v-else-if="parameter.type === 'multiOptions'"
			ref="inputField"
			:size="inputSize"
			filterable
			multiple
			:value="displayValue"
			:loading="remoteParameterOptionsLoading"
			:disabled="isReadOnly || remoteParameterOptionsLoading"
			@change="valueChanged"
			@keydown.stop
			@focus="setFocus"
			:title="displayTitle"
		>
			<n8n-option v-for="option in parameterOptions" :value="option.value" :key="option.value" :label="option.name" >
				<div class="list-option">
					<div class="option-headline">{{ option.name }}</div>
					<div v-if="option.description" class="option-description" v-html="option.description"></div>
				</div>
			</n8n-option>
		</n8n-select>

		<el-switch
			v-else-if="parameter.type === 'boolean'"
			class="switch-input"
			ref="inputField"
			active-color="#13ce66"
			:value="displayValue"
			:disabled="isReadOnly"
			@change="valueChanged"
		/>
	</div>

	<div class="parameter-issues" v-if="getIssues.length">
		<n8n-tooltip placement="top" >
			<div slot="content" v-html="'Issues:<br />&nbsp;&nbsp;- ' + getIssues.join('<br />&nbsp;&nbsp;- ')"></div>
			<font-awesome-icon icon="exclamation-triangle" />
		</n8n-tooltip>
	</div>

	<div class="parameter-options" v-if="displayOptionsComputed">
			<el-dropdown trigger="click" @command="optionSelected" size="mini">
				<span class="el-dropdown-link">
					<font-awesome-icon icon="cogs" class="reset-icon clickable" title="Parameter Options"/>
				</span>
				<el-dropdown-menu slot="dropdown">
					<el-dropdown-item command="addExpression" v-if="parameter.noDataExpression !== true && !isValueExpression">Add Expression</el-dropdown-item>
					<el-dropdown-item command="removeExpression" v-if="parameter.noDataExpression !== true && isValueExpression">Remove Expression</el-dropdown-item>
					<el-dropdown-item command="refreshOptions" v-if="Boolean(remoteMethod)">Refresh List</el-dropdown-item>
					<el-dropdown-item command="resetValue" :disabled="isDefault" divided>Reset Value</el-dropdown-item>
				</el-dropdown-menu>
			</el-dropdown>
	</div>

	</div>
</template>

<script lang="ts">
import { get } from 'lodash';

import {
	INodeUi,
} from '@/Interface';
import {
	NodeHelpers,
	NodeParameterValue,
	INodeParameters,
	INodePropertyOptions,
	Workflow,
} from 'n8n-workflow';

import CodeEdit from '@/components/CodeEdit.vue';
import ExpressionEdit from '@/components/ExpressionEdit.vue';
// @ts-ignore
import PrismEditor from 'vue-prism-editor';
import TextEdit from '@/components/TextEdit.vue';
import { externalHooks } from '@/components/mixins/externalHooks';
import { nodeHelpers } from '@/components/mixins/nodeHelpers';
import { showMessage } from '@/components/mixins/showMessage';
import { workflowHelpers } from '@/components/mixins/workflowHelpers';

import mixins from 'vue-typed-mixins';

export default mixins(
	externalHooks,
	nodeHelpers,
	showMessage,
	workflowHelpers,
)
	.extend({
		name: 'ParameterInput',
		components: {
			CodeEdit,
			ExpressionEdit,
			PrismEditor,
			TextEdit,
		},
		props: [
			'displayOptions', // boolean
			'parameter', // NodeProperties
			'path', // string
			'value',
			'isCredential', // boolean
<<<<<<< HEAD
			'isReadOnly',
=======
>>>>>>> 15f2255a
			'inputSize',
			'multiline', //boolean
		],
		data () {
			return {
				codeEditDialogVisible: false,
				nodeName: '',
				expressionAddOperation: 'set' as 'add' | 'set',
				expressionEditDialogVisible: false,
				remoteParameterOptions: [] as INodePropertyOptions[],
				remoteParameterOptionsLoading: false,
				remoteParameterOptionsLoadingIssues: null as string | null,
				textEditDialogVisible: false,
				tempValue: '', //  el-date-picker and el-input does not seem to work without v-model so add one
				dateTimePickerOptions: {
					shortcuts: [
						{
							text: 'Today',
							// tslint:disable-next-line:no-any
							onClick (picker: any) {
								picker.$emit('pick', new Date());
							},
						},
						{
							text: 'Yesterday',
							// tslint:disable-next-line:no-any
							onClick (picker: any) {
								const date = new Date();
								date.setTime(date.getTime() - 3600 * 1000 * 24);
								picker.$emit('pick', date);
							},
						},
						{
							text: 'A week ago',
							// tslint:disable-next-line:no-any
							onClick (picker: any) {
								const date = new Date();
								date.setTime(date.getTime() - 3600 * 1000 * 24 * 7);
								picker.$emit('pick', date);
							},
						},
					],
				},
			};
		},
		watch: {
			dependentParametersValues () {
				// Reload the remote parameters whenever a parameter
				// on which the current field depends on changes
				this.loadRemoteParameterOptions();
			},
			value () {
				if (this.parameter.type === 'color' && this.getArgument('showAlpha') === true) {
					// Do not set for color with alpha else wrong value gets displayed in field
					return;
				}
				this.tempValue = this.displayValue as string;
			},
		},
		computed: {
			showExpressionAsTextInput(): boolean {
				const types = ['number', 'boolean', 'dateTime', 'options', 'multiOptions'];

				return types.includes(this.parameter.type);
			},
			dependentParametersValues (): string | null {
				const loadOptionsDependsOn = this.getArgument('loadOptionsDependsOn') as string[] | undefined;

				if (loadOptionsDependsOn === undefined) {
					return null;
				}

				// Get the resolved parameter values of the current node
				const currentNodeParameters = this.$store.getters.activeNode.parameters;
				const resolvedNodeParameters = this.resolveParameter(currentNodeParameters);

				const returnValues: string[] = [];
				for (const parameterPath of loadOptionsDependsOn) {
					returnValues.push(get(resolvedNodeParameters, parameterPath) as string);
				}

				return returnValues.join('|');
			},
			node (): INodeUi | null {
				return this.$store.getters.activeNode;
			},
			displayTitle (): string {
				let title = `Parameter: "${this.shortPath}"`;
				if (this.getIssues.length) {
					title += ` has issues`;
					if (this.isValueExpression === true) {
						title += ` and expression`;
					}
					title += `!`;
				} else {
					if (this.isValueExpression === true) {
						title += ` has expression`;
					}
				}

				return title;
			},
			displayValue (): string | number | boolean | null {
				if (this.remoteParameterOptionsLoading === true) {
					// If it is loading options from server display
					// to user that the data is loading. If not it would
					// display the user the key instead of the value it
					// represents
					return 'Loading options...';
				}

				let returnValue;
				if (this.isValueExpression === false) {
					returnValue = this.value;
				} else {
					returnValue = this.expressionValueComputed;
				}

				if (this.parameter.type === 'color' && this.getArgument('showAlpha') === true && returnValue.charAt(0) === '#') {
					// Convert the value to rgba that el-color-picker can display it correctly
					const bigint = parseInt(returnValue.slice(1), 16);
					const h = [];
					h.push((bigint >> 24) & 255);
					h.push((bigint >> 16) & 255);
					h.push((bigint >> 8) & 255);
					h.push((255 - bigint & 255) / 255);

					returnValue = 'rgba('+h.join()+')';
				}

				if (returnValue !== undefined && returnValue !== null && this.parameter.type === 'string') {
					const rows = this.getArgument('rows');
					if (rows === undefined || rows === 1) {
						returnValue = returnValue.toString().replace(/\n/, '|');
					}
				}

				return returnValue;
			},
			expressionDisplayValue (): string {
				const value = this.displayValue;

				// address type errors for text input
				if (typeof value === 'number' || typeof value === 'boolean') {
					return JSON.stringify(value);
				}

				if (value === null) {
					return '';
				}

				return value;
			},
			displayOptionsComputed (): boolean {
				if (this.isReadOnly === true) {
					return false;
				}
				if (this.parameter.type === 'collection') {
					return false;
				}

				if (this.displayOptions === true) {
					return true;
				}

				return false;
			},
			expressionValueComputed (): NodeParameterValue | null {
				if (this.node === null) {
					return null;
				}

				let computedValue: NodeParameterValue;

				try {
					computedValue = this.resolveExpression(this.value) as NodeParameterValue;
				} catch (error) {
					computedValue = `[ERROR: ${error.message}]`;
				}

				// Try to convert it into the corret type
				if (this.parameter.type === 'number') {
					computedValue = parseInt(computedValue as string, 10);
					if (isNaN(computedValue)) {
						return null;
					}
				}

				return computedValue;
			},
			getStringInputType () {
				if (this.getArgument('password') === true) {
					return 'password';
				}

				const rows = this.getArgument('rows');
				if (rows !== undefined && rows > 1) {
					return 'textarea';
				}

				return 'text';
			},
			getIssues (): string[] {
				if (this.isCredential === true || this.node === null) {
					return [];
				}

				const newPath = this.shortPath.split('.');
				newPath.pop();

				const issues = NodeHelpers.getParameterIssues(this.parameter, this.node.parameters, newPath.join('.'));

				if (['options', 'multiOptions'].includes(this.parameter.type) && this.remoteParameterOptionsLoading === false && this.remoteParameterOptionsLoadingIssues === null) {
					// Check if the value resolves to a valid option
					// Currently it only displays an error in the node itself in
					// case the value is not valid. The workflow can still be executed
					// and the error is not displayed on the node in the workflow
					const validOptions = this.parameterOptions!.map((options: INodePropertyOptions) => options.value);

					const checkValues: string[] = [];
					if (Array.isArray(this.displayValue)) {
						checkValues.push.apply(checkValues, this.displayValue);
					} else {
						checkValues.push(this.displayValue as string);
					}

					for (const checkValue of checkValues) {
						if (checkValue === null || !validOptions.includes(checkValue)) {
							if (issues.parameters === undefined) {
								issues.parameters = {};
							}
							issues.parameters[this.parameter.name] = [`The value "${checkValue}" is not supported!`];
						}
					}
				} else if (this.remoteParameterOptionsLoadingIssues !== null) {
					if (issues.parameters === undefined) {
						issues.parameters = {};
					}
					issues.parameters[this.parameter.name] = [`There was a problem loading the parameter options from server: "${this.remoteParameterOptionsLoadingIssues}"`];
				}

				if (issues !== undefined &&
					issues.parameters !== undefined &&
					issues.parameters[this.parameter.name] !== undefined) {
					return issues.parameters[this.parameter.name];
				}

				return [];
			},
			isDefault (): boolean {
				return this.parameter.default === this.value;
			},
			isEditor (): boolean {
				return this.getArgument('editor') === 'code';
			},
			isValueExpression () {
				if (this.parameter.noDataExpression === true) {
					return false;
				}
				if (typeof this.value === 'string' && this.value.charAt(0) === '=') {
					return true;
				}
				return false;
			},
			parameterOptions (): INodePropertyOptions[] {
				if (this.remoteMethod === undefined) {
					// Options are already given
					return this.parameter.options;
				}

				// Options get loaded from server
				return this.remoteParameterOptions;
			},
			parameterInputClasses () {
				const classes = [];
				const rows = this.getArgument('rows');
				const isTextarea = this.parameter.type === 'string' && rows !== undefined;

				if (!isTextarea) {
					classes.push('parameter-value-container');
				}
				if (this.isValueExpression) {
					classes.push('expression');
				}
				if (this.getIssues.length) {
					classes.push('has-issues');
				}
				return classes;
			},
			parameterInputWrapperStyle () {
				let deductWidth = 0;
				const styles = {
					width: '100%',
				};
				if (this.displayOptionsComputed === true) {
					deductWidth += 25;
				}
				if (this.getIssues.length) {
					deductWidth += 20;
				}

				if (deductWidth !== 0) {
					styles.width = `calc(100% - ${deductWidth}px)`;
				}

				return styles;
			},
			remoteMethod (): string | undefined {
				return this.getArgument('loadOptionsMethod') as string | undefined;
			},
			shortPath (): string {
				const shortPath = this.path.split('.');
				shortPath.shift();
				return shortPath.join('.');
			},
			workflow (): Workflow {
				return this.getWorkflow();
			},
		},
		methods: {
			async loadRemoteParameterOptions () {
				if (this.node === null || this.remoteMethod === undefined || this.remoteParameterOptionsLoading) {
					return;
				}
				this.remoteParameterOptionsLoadingIssues = null;
				this.remoteParameterOptionsLoading = true;
				this.remoteParameterOptions.length = 0;

				// Get the resolved parameter values of the current node
				const currentNodeParameters = this.$store.getters.activeNode.parameters;
				const resolvedNodeParameters = this.resolveParameter(currentNodeParameters) as INodeParameters;

				try {
					const options = await this.restApi().getNodeParameterOptions(this.node.type, this.path, this.remoteMethod, resolvedNodeParameters, this.node.credentials);
					this.remoteParameterOptions.push.apply(this.remoteParameterOptions, options);
				} catch (error) {
					this.remoteParameterOptionsLoadingIssues = error.message;
				}

				this.remoteParameterOptionsLoading = false;
			},
			closeCodeEditDialog () {
				this.codeEditDialogVisible = false;
			},
			closeExpressionEditDialog () {
				this.expressionEditDialogVisible = false;
			},
			closeTextEditDialog () {
				this.textEditDialogVisible = false;
			},
			displayEditDialog () {
				if (this.isEditor) {
					this.codeEditDialogVisible = true;
				} else {
					this.textEditDialogVisible = true;
				}
			},
			getArgument (argumentName: string): string | number | boolean | undefined {
				if (this.parameter.typeOptions === undefined) {
					return undefined;
				}

				if (this.parameter.typeOptions[argumentName] === undefined) {
					return undefined;
				}

				return this.parameter.typeOptions[argumentName];
			},
			expressionUpdated (value: string) {
				this.valueChanged(value);
			},
			openExpressionEdit() {
				if (this.isValueExpression) {
					this.expressionEditDialogVisible = true;
					return;
				}
			},
			setFocus () {
				if (this.isValueExpression) {
					this.expressionEditDialogVisible = true;
					return;
				}

				if (['json', 'string'].includes(this.parameter.type) && this.getArgument('alwaysOpenEditWindow')) {
					this.displayEditDialog();
					return;
				}

				if (this.node !== null) {
					// When an event like mouse-click removes the active node while
					// editing is active it does not know where to save the value to.
					// For that reason do we save the node-name here. We could probably
					// also just do that once on load but if Vue decides for some reason to
					// reuse the input it could have the wrong value so lets set it everytime
					// just to be sure
					this.nodeName = this.node.name;
				}

				// Set focus on field
				setTimeout(() => {
					// @ts-ignore
					if (this.$refs.inputField.$el) {
						// @ts-ignore
						(this.$refs.inputField.$el.querySelector(this.getStringInputType === 'textarea' ? 'textarea' : 'input') as HTMLInputElement).focus();
					}
				});
			},
			rgbaToHex (value: string): string | null {
				// Convert rgba to hex from: https://stackoverflow.com/questions/5623838/rgb-to-hex-and-hex-to-rgb
				const valueMatch = (value as string).match(/^rgba\((\d+),\s*(\d+),\s*(\d+),\s*(\d+(\.\d+)?)\)$/);
				if (valueMatch === null) {
					// TODO: Display something if value is not valid
					return null;
				}
				const [r, g, b, a] = valueMatch.splice(1, 4).map(v => Number(v));
				return "#" + ((1 << 24) + (r << 16) + (g << 8) + b).toString(16).slice(1) + ((1 << 8) + Math.floor((1-a)*255)).toString(16).slice(1);
			},
			valueChanged (value: string | number | boolean | Date | null) {
				if (value instanceof Date) {
					value = value.toISOString();
				}

				if (this.parameter.type === 'color' && this.getArgument('showAlpha') === true && value !== null && value.toString().charAt(0) !== '#') {
					const newValue = this.rgbaToHex(value as string);
					if (newValue !== null) {
						this.tempValue = newValue;
						value = newValue;
					}
				}

				const parameterData = {
					node: this.node !== null ? this.node.name : this.nodeName,
					name: this.path,
					value,
				};

				this.$emit('valueChanged', parameterData);
			},
			optionSelected (command: string) {
				if (command === 'resetValue') {
					this.valueChanged(this.parameter.default);
				} else if (command === 'addExpression') {
					if (this.parameter.type === 'number' || this.parameter.type === 'boolean') {
						this.valueChanged(`={{${this.value}}}`);
					}
					else {
						this.valueChanged(`=${this.value}`);
					}

					this.expressionEditDialogVisible = true;
				} else if (command === 'removeExpression') {
					this.valueChanged(this.expressionValueComputed !== undefined ? this.expressionValueComputed : null);
				} else if (command === 'refreshOptions') {
					this.loadRemoteParameterOptions();
				}
			},
		},
		mounted () {
			this.tempValue = this.displayValue as string;
			if (this.node !== null) {
				this.nodeName = this.node.name;
			}

			if (this.parameter.type === 'color' && this.getArgument('showAlpha') === true && this.displayValue !== null && this.displayValue.toString().charAt(0) !== '#') {
				const newValue = this.rgbaToHex(this.displayValue as string);
				if (newValue !== null) {
					this.tempValue = newValue;
				}
			}

			if (this.remoteMethod !== undefined && this.node !== null) {
				// Make sure to load the parameter options
				// directly and whenever the credentials change
				this.$watch(() => this.node!.credentials, () => {
					this.loadRemoteParameterOptions();
				}, { deep: true, immediate: true });

				// Reload function on change element from
				// displayOptions.typeOptions.reloadOnChange parameters
				if (this.parameter.typeOptions && this.parameter.typeOptions.reloadOnChange) {
					// Get all paramter in reloadOnChange property
					// This reload when parameters in reloadOnChange is updated
					const paramtersOnChange : string[] = this.parameter.typeOptions.reloadOnChange;
					for (let i = 0; i < paramtersOnChange.length; i++) {
						const parameter = paramtersOnChange[i] as string;
						if (parameter in this.node.parameters) {
							this.$watch(() => {
								if (this.node && this.node.parameters && this.node.parameters[parameter]) {
									return this.node.parameters![parameter];
								} else {
									return null;
								}
							}, () => {
								this.loadRemoteParameterOptions();
							}, { deep: true, immediate: true });
						}
					}
				}
			}

			this.$externalHooks().run('parameterInput.mount', { parameter: this.parameter, inputFieldRef: this.$refs['inputField'] });
		},
	});
</script>

<style scoped lang="scss">

.switch-input {
	margin: 5px 0;
}

.parameter-value-container {
	display: flex;
	align-items: center;
}

.parameter-actions {
	display: inline-flex;
	align-items: center;
}

.parameter-input {
	display: inline-block;
}

.parameter-options {
	width: 25px;
	text-align: right;
	float: right;
}

.parameter-issues {
	width: 20px;
	text-align: right;
	float: right;
	color: #ff8080;
	font-size: 1.2em;
}

::v-deep .color-input {
	display: flex;

	.el-color-picker__trigger {
		border: none;
	}
}
</style>

<style lang="scss">

.ql-editor {
	padding: 6px;
	line-height: 26px;
	background-color: #f0f0f0;
}

.expression {
	textarea[disabled], input[disabled] {
		cursor: pointer !important;
	}

	.el-switch__core {
		border: 1px dashed $--custom-expression-text;
	}

	--input-border-color: #{$--custom-expression-text};
	--input-border-style: dashed;
	--input-background-color: #{$--custom-expression-background};
	--disabled-border: #{$--custom-expression-text};
}

.has-issues {
	--input-border-color: var(--color-danger);
}

.el-dropdown {
	color: #999;
}

.list-option {
	max-width: 340px;
	margin: 6px 0;
	white-space: normal;

	.option-headline {
		font-weight: var(--font-weight-bold);
		line-height: var(--font-line-height-regular);
		overflow-wrap: break-word;
	}

	.option-description {
		margin-top: 2px;
		font-size: var(--font-size-2xs);
		font-weight: var(--font-weight-regular);
		line-height: var(--font-line-height-xloose);
		color: $--custom-font-very-light;
	}
}

.edit-window-button {
	display: none;
}

.parameter-input:hover .edit-window-button {
	display: inline;
}

.expand-input-icon-container {
	display: flex;
	height: 100%;
	align-items: center;
}

</style><|MERGE_RESOLUTION|>--- conflicted
+++ resolved
@@ -227,10 +227,7 @@
 			'path', // string
 			'value',
 			'isCredential', // boolean
-<<<<<<< HEAD
 			'isReadOnly',
-=======
->>>>>>> 15f2255a
 			'inputSize',
 			'multiline', //boolean
 		],
