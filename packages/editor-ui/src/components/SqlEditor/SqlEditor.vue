--- conflicted
+++ resolved
@@ -29,14 +29,8 @@
 	StandardSQL,
 	keywordCompletionSource,
 } from '@n8n/codemirror-lang-sql';
-<<<<<<< HEAD
 import { computed, onBeforeUnmount, onMounted, ref, watch } from 'vue';
 import { codeEditorTheme } from '../CodeNodeEditor/theme';
-=======
-import { computed, onBeforeUnmount, onMounted, ref, toRaw, watch } from 'vue';
-import { codeNodeEditorTheme } from '../CodeNodeEditor/theme';
-import { dropInExpressionEditor, mappingDropCursor } from '@/plugins/codemirror/dragAndDrop';
->>>>>>> 3f30a08c
 
 const SQL_DIALECTS = {
 	StandardSQL,
