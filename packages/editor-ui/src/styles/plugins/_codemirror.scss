--- conflicted
+++ resolved
@@ -101,26 +101,6 @@
 	padding: var(--spacing-xs) 0;
 	height: 100%;
 	overflow-y: auto;
-<<<<<<< HEAD
-}
-
-.autocomplete-info-header {
-	padding: 0 var(--spacing-xs);
-	color: var(--color-text-base);
-	font-size: var(--font-size-2xs);
-	font-family: var(--font-family-monospace);
-	line-height: var(--font-line-height-compact);
-}
-
-.autocomplete-info-name {
-	color: var(--color-autocomplete-item-selected);
-}
-
-.autocomplete-info-arg {
-	color: var(--color-text-base);
-	font-weight: var(--font-weight-regular);
-	padding: 0;
-	display: inline-block;
 }
 
 strong.autocomplete-info-arg,
@@ -128,134 +108,6 @@
 	font-weight: var(--font-weight-regular);
 	text-decoration: underline;
 	color: var(--color-text-dark);
-}
-
-.autocomplete-info-return {
-	display: inline-block;
-}
-
-.autocomplete-info-description {
-	padding: 0 var(--spacing-xs);
-	color: var(--color-text-base);
-	font-size: var(--font-size-2xs);
-
-	.autocomplete-info-example {
-		border-radius: var(--border-radius-base);
-		border: 1px solid var(--color-infobox-examples-border-color);
-		color: var(--color-text-base);
-		margin-top: var(--spacing-xs);
-	}
-
-	code {
-		padding: 0;
-		color: var(--color-text-base);
-		font-size: var(--font-size-2xs);
-		font-family: var(--font-family);
-		background-color: transparent;
-	}
-
-	p {
-		line-height: var(--font-line-height-loose);
-	}
-}
-
-.autocomplete-info-args {
-	padding: 0 var(--spacing-xs);
-	list-style: none;
-
-	li {
-		text-indent: calc(var(--spacing-2xs) * -1);
-		margin-left: var(--spacing-2xs);
-	}
-
-	li + li {
-		margin-top: var(--spacing-4xs);
-	}
-}
-
-.autocomplete-info-arg-name {
-	font-size: var(--font-size-2xs);
-	color: var(--color-text-base);
-}
-
-.autocomplete-info-arg-description {
-	color: var(--color-text-base);
-	margin-left: var(--spacing-4xs);
-	font-size: var(--font-size-2xs);
-
-	code {
-		padding: 0;
-		color: var(--color-text-base);
-		font-size: var(--font-size-2xs);
-		font-family: var(--font-family);
-		background-color: transparent;
-	}
-}
-
-.autocomplete-info-examples {
-	pre {
-		line-height: 1;
-	}
-
-	code {
-		background: inherit;
-	}
-}
-
-.autocomplete-info-examples-list {
-	margin: var(--spacing-xs) var(--spacing-xs) 0 var(--spacing-xs);
-	border-radius: var(--border-radius-base);
-	border: 1px solid var(--color-infobox-examples-border-color);
-}
-
-.autocomplete-info-example {
-	color: var(--color-text-base);
-}
-
-.autocomplete-info-example code {
-	color: var(--color-text-base);
-	display: block;
-	padding: var(--spacing-3xs) var(--spacing-2xs);
-	font-size: 0.688rem; // Equals 11px. Add a new token in _tokens.scss if this size is needed elsewhere
-	font-family: var(--font-family-monospace);
-	line-height: var(--font-line-height-compact);
-
-	word-break: break-all;
-	white-space: pre-wrap;
-}
-
-.autocomplete-info-example-comment {
-	color: var(--color-text-light);
-}
-
-.autocomplete-info-example + .autocomplete-info-example {
-	margin-top: var(--spacing-4xs);
-}
-
-.autocomplete-info-section-title {
-	margin: var(--spacing-3xs) 0;
-	padding: 0 var(--spacing-xs) var(--spacing-3xs) var(--spacing-xs);
-	border-bottom: 1px solid var(--color-autocomplete-section-header-border);
-	text-transform: uppercase;
-	color: var(--color-text-dark);
-	font-size: var(--font-size-3xs);
-	font-weight: var(--font-weight-bold);
-}
-
-.ͼ2 .cm-tooltip.cm-cursorInfo,
-.ͼ2 .cm-tooltip-hover {
-	background-color: var(--color-infobox-background);
-	border: var(--border-base);
-	box-shadow: var(--box-shadow-light);
-	border-radius: var(--border-radius-base);
-	line-height: var(--font-line-height-loose);
-	padding: 0;
-	max-width: 320px;
-
-	.autocomplete-info-container {
-		height: auto;
-		max-height: min(250px, 50vh);
-=======
 }
 
 .ͼ2 .cm-tooltip.cm-completionInfo {
@@ -298,43 +150,12 @@
 		font-size: var(--font-size-2xs);
 		font-family: var(--font-family-monospace);
 		line-height: var(--font-line-height-compact);
->>>>>>> 75408b01
-	}
-}
-
-.ͼ2 .cm-tooltip.cm-completionInfo {
-	background-color: var(--color-infobox-background);
-	border: var(--border-base);
-	box-shadow: var(--box-shadow-light);
-	clip-path: inset(-12px -12px -12px 0); // Clip box-shadow on the left
-	border-left: none;
-	border-bottom-right-radius: var(--border-radius-base);
-	border-top-right-radius: var(--border-radius-base);
-	border-top-left-radius: 0;
-	border-bottom-left-radius: 0;
-	line-height: var(--font-line-height-loose);
-	padding: 0;
-
-	// Add padding when infobox only contains text
-	&:not(:has(div)) {
-		padding: var(--spacing-xs);
-	}
-
-<<<<<<< HEAD
-	// Overwrite codemirror positioning
-	top: 0 !important;
-	left: 100% !important;
-	right: auto !important;
-	max-width: 320px !important;
-	height: 100%;
-
-	a {
-		color: var(--color-text-dark);
-
-		&:hover,
-		&:active {
-			text-decoration: underline;
-=======
+	}
+
+	.autocomplete-info-name {
+		color: var(--color-autocomplete-item-selected);
+	}
+
 	.autocomplete-info-arg {
 		color: var(--color-text-base);
 		font-weight: var(--font-weight-regular);
@@ -378,7 +199,6 @@
 		li {
 			text-indent: calc(var(--spacing-2xs) * -1);
 			margin-left: var(--spacing-2xs);
->>>>>>> 75408b01
 		}
 
 		li + li {
@@ -479,20 +299,4 @@
 	&.cm-completionInfo-right {
 		background-color: var(--color-infobox-background);
 	}
-
-	&.cm-completionInfo-left-narrow,
-	&.cm-completionInfo-right-narrow {
-		display: none;
-	}
-
-	&.cm-completionInfo-left {
-		left: auto !important;
-		right: 100% !important;
-		border-bottom-right-radius: 0;
-		border-top-right-radius: 0;
-		border-top-left-radius: var(--border-radius-base);
-		border-bottom-left-radius: var(--border-radius-base);
-		border-left: var(--border-base);
-		border-right: none;
-	}
 }