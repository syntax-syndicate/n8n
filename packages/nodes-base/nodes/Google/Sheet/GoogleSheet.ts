import {
	IDataObject, NodeOperationError,
} from 'n8n-workflow';

import {
	IExecuteFunctions,
	ILoadOptionsFunctions,
} from 'n8n-core';

import {
	googleApiRequest,
} from './GenericFunctions';

import {
	utils as xlsxUtils,
} from 'xlsx';

import { get } from 'lodash';

export interface ISheetOptions {
	scope: string[];
}

export interface IGoogleAuthCredentials {
	email: string;
	privateKey: string;
}

export interface ISheetUpdateData {
	range: string;
	values: string[][];
}

export interface ILookupValues {
	lookupColumn: string;
	lookupValue: string;
}

export interface IToDeleteRange {
	amount: number;
	startIndex: number;
	sheetId: number;
}

export interface IToDelete {
	[key: string]: IToDeleteRange[] | undefined;
	columns?: IToDeleteRange[];
	rows?: IToDeleteRange[];
}

export type ValueInputOption = 'RAW' | 'USER_ENTERED';

export type ValueRenderOption = 'FORMATTED_VALUE' | 'FORMULA' | 'UNFORMATTED_VALUE';

export class GoogleSheet {
	id: string;
	executeFunctions: IExecuteFunctions | ILoadOptionsFunctions;

	constructor(spreadsheetId: string, executeFunctions: IExecuteFunctions | ILoadOptionsFunctions, options?: ISheetOptions | undefined) {
		// options = <SheetOptions>options || {};
		if (!options) {
			options = {} as ISheetOptions;
		}

		this.executeFunctions = executeFunctions;
		this.id = spreadsheetId;
	}


	/**
	 * Encodes the range that also none latin character work
	 *
	 * @param {string} range
	 * @returns {string}
	 * @memberof GoogleSheet
	 */
	encodeRange(range: string): string {
		if (range.includes('!')) {
			const [sheet, ranges] = range.split('!');
			range = `${encodeURIComponent(sheet)}!${ranges}`;
		}
		return range;
	}


	/**
	 * Clears values from a sheet
	 *
	 * @param {string} range
	 * @returns {Promise<object>}
	 * @memberof GoogleSheet
	 */
	async clearData(range: string): Promise<object> {

		const body = {
			spreadsheetId: this.id,
			range,
		};

		const response = await googleApiRequest.call(this.executeFunctions, 'POST', `/v4/spreadsheets/${this.id}/values/${range}:clear`, body);

		return response;
	}

	/**
	 * Returns the cell values
	 */
	async getData(range: string, valueRenderMode: ValueRenderOption): Promise<string[][] | undefined> {

		const query = {
			valueRenderOption: valueRenderMode,
		};

		const response = await googleApiRequest.call(this.executeFunctions, 'GET', `/v4/spreadsheets/${this.id}/values/${range}`, {}, query);

		return response.values as string[][] | undefined;
	}


	/**
	 * Returns the sheets in a Spreadsheet
	 */
	async spreadsheetGetSheets() {

		const query = {
			fields: 'sheets.properties',
		};

		const response = await googleApiRequest.call(this.executeFunctions, 'GET', `/v4/spreadsheets/${this.id}`, {}, query);

		return response;
	}


	/**
	 * Sets values in one or more ranges of a spreadsheet.
	 */
	async spreadsheetBatchUpdate(requests: IDataObject[]) { // tslint:disable-line:no-any

		const body = {
			requests,
		};

		const response = await googleApiRequest.call(this.executeFunctions, 'POST', `/v4/spreadsheets/${this.id}:batchUpdate`, body);

		return response;
	}


	/**
	 * Sets the cell values
	 */
	async batchUpdate(updateData: ISheetUpdateData[], valueInputMode: ValueInputOption) {

		const body = {
			data: updateData,
			valueInputOption: valueInputMode,
		};

		const response = await googleApiRequest.call(this.executeFunctions, 'POST', `/v4/spreadsheets/${this.id}/values:batchUpdate`, body);

		return response;
	}


	/**
	 * Sets the cell values
	 */
	async setData(range: string, data: string[][], valueInputMode: ValueInputOption) {

		const body = {
			valueInputOption: valueInputMode,
			values: data,
		};

		const response = await googleApiRequest.call(this.executeFunctions, 'POST', `/v4/spreadsheets/${this.id}/values/${range}`, body);

		return response;
	}


	/**
	 * Appends the cell values
	 */
	async appendData(range: string, data: string[][], valueInputMode: ValueInputOption) {

		const body = {
			range: decodeURIComponent(range),
			values: data,
		};

		const query = {
			valueInputOption: valueInputMode,
		};

		const response = await googleApiRequest.call(this.executeFunctions, 'POST', `/v4/spreadsheets/${this.id}/values/${range}:append`, body, query);

		return response;
	}

	/**
	 * Returns the given sheet data in a structured way
	 */
	structureData(inputData: string[][], startRow: number, keys: string[], addEmpty?: boolean): IDataObject[] {
		const returnData = [];

		let tempEntry: IDataObject, rowIndex: number, columnIndex: number, key: string;

		for (rowIndex = startRow; rowIndex < inputData.length; rowIndex++) {
			tempEntry = {};
			for (columnIndex = 0; columnIndex < inputData[rowIndex].length; columnIndex++) {
				key = keys[columnIndex];
				if (key) {
					// Only add the data for which a key was given and ignore all others
					tempEntry[key] = inputData[rowIndex][columnIndex];
				}
			}
			if (Object.keys(tempEntry).length || addEmpty === true) {
				// Only add the entry if data got found to not have empty ones
				returnData.push(tempEntry);
			}
		}

		return returnData;
	}


	/**
	 * Returns the given sheet data in a structured way using
	 * the startRow as the one with the name of the key
	 */
	structureArrayDataByColumn(inputData: string[][], keyRow: number, dataStartRow: number): IDataObject[] {

		const keys: string[] = [];

		if (keyRow < 0 || dataStartRow < keyRow || keyRow >= inputData.length) {
			// The key row does not exist so it is not possible to structure data
			return [];
		}

		// Create the keys array
		for (let columnIndex = 0; columnIndex < inputData[keyRow].length; columnIndex++) {
			keys.push(inputData[keyRow][columnIndex]);
		}

		return this.structureData(inputData, dataStartRow, keys);
	}


	async appendSheetData(inputData: IDataObject[], range: string, keyRowIndex: number, valueInputMode: ValueInputOption, usePathForKeyRow: boolean): Promise<string[][]> {
		const data = await this.convertStructuredDataToArray(inputData, range, keyRowIndex, usePathForKeyRow);
		return this.appendData(range, data, valueInputMode);
	}


	getColumnWithOffset(startColumn: string, offset: number): string {
		const columnIndex = xlsxUtils.decode_col(startColumn) + offset;
		return xlsxUtils.encode_col(columnIndex);
	}


	/**
	 * Updates data in a sheet
	 *
	 * @param {IDataObject[]} inputData Data to update Sheet with
	 * @param {string} indexKey The name of the key which gets used to know which rows to update
	 * @param {string} range The range to look for data
	 * @param {number} keyRowIndex Index of the row which contains the keys
	 * @param {number} dataStartRowIndex Index of the first row which contains data
	 * @returns {Promise<string[][]>}
	 * @memberof GoogleSheet
	 */
	async updateSheetData(inputData: IDataObject[], indexKey: string, range: string, keyRowIndex: number, dataStartRowIndex: number, valueInputMode: ValueInputOption, valueRenderMode: ValueRenderOption): Promise<string[][]> {
		// Get current data in Google Sheet
		let rangeStart: string, rangeEnd: string, rangeFull: string;
		let sheet: string | undefined = undefined;
		if (range.includes('!')) {
			[sheet, rangeFull] = range.split('!');
		} else {
			rangeFull = range;
		}
		[rangeStart, rangeEnd] = rangeFull.split(':');

		const rangeStartSplit = rangeStart.match(/([a-zA-Z]{1,10})([0-9]{0,10})/);
		const rangeEndSplit = rangeEnd.match(/([a-zA-Z]{1,10})([0-9]{0,10})/);

		if (rangeStartSplit === null || rangeStartSplit.length !== 3 || rangeEndSplit === null || rangeEndSplit.length !== 3) {
			throw new NodeOperationError(this.executeFunctions.getNode(), `The range "${range}" is not valid.`);
		}

		const keyRowRange = `${sheet ? sheet + '!' : ''}${rangeStartSplit[1]}${keyRowIndex + 1}:${rangeEndSplit[1]}${keyRowIndex + 1}`;

		const sheetDatakeyRow = await this.getData(this.encodeRange(keyRowRange), valueRenderMode);

		if (sheetDatakeyRow === undefined) {
			throw new NodeOperationError(this.executeFunctions.getNode(), 'Could not retrieve the key row!');
		}

		const keyColumnOrder = sheetDatakeyRow[0];

		const keyIndex = keyColumnOrder.indexOf(indexKey);

		if (keyIndex === -1) {
			throw new NodeOperationError(this.executeFunctions.getNode(), `Could not find column for key "${indexKey}"!`);
		}

		const startRowIndex = rangeStartSplit[2] || dataStartRowIndex;
		const endRowIndex = rangeEndSplit[2] || '';

		const keyColumn = this.getColumnWithOffset(rangeStartSplit[1], keyIndex);
		const keyColumnRange = `${sheet ? sheet + '!' : ''}${keyColumn}${startRowIndex}:${keyColumn}${endRowIndex}`;

		const sheetDataKeyColumn = await this.getData(this.encodeRange(keyColumnRange), valueRenderMode);

		if (sheetDataKeyColumn === undefined) {
			throw new NodeOperationError(this.executeFunctions.getNode(), 'Could not retrieve the key column!');
		}

		// TODO: The data till here can be cached optionally. Maybe add an option which can
		//       can be activated if it is used in a loop and nothing else updates the data.

		// Remove the first row which contains the key
		sheetDataKeyColumn.shift();

		// Create an Array which all the key-values of the Google Sheet
		const keyColumnIndexLookup = sheetDataKeyColumn.map((rowContent) => rowContent[0]);

		const updateData: ISheetUpdateData[] = [];
		let itemKey: string | number | undefined | null;
		let propertyName: string;
		let itemKeyIndex: number;
		let updateRowIndex: number;
		let updateColumnName: string;
		for (const inputItem of inputData) {
			itemKey = inputItem[indexKey] as string;
			// if ([undefined, null].includes(inputItem[indexKey] as string | undefined | null)) {
			if (itemKey === undefined || itemKey === null) {
				// Item does not have the indexKey so we can ignore it
				continue;
			}

			// Item does have the key so check if it exists in Sheet
			itemKeyIndex = keyColumnIndexLookup.indexOf(itemKey as string);
			if (itemKeyIndex === -1) {
				// Key does not exist in the Sheet so it can not be updated so skip it
				continue;
			}

			// Get the row index in which the data should be updated
			updateRowIndex = keyColumnIndexLookup.indexOf(itemKey) + dataStartRowIndex + 1;

			// Check all the properties in the sheet and check which ones exist on the
			// item and should be updated
			for (propertyName of keyColumnOrder) {
				if (propertyName === indexKey) {
					// Ignore the key itself as that does not get changed it gets
					// only used to find the correct row to update
					continue;
				}
				if (inputItem[propertyName] === undefined || inputItem[propertyName] === null) {
					// Property does not exist so skip it
					continue;
				}

				// Property exists so add it to the data to update

				// Get the column name in which the property data can be found
				updateColumnName = this.getColumnWithOffset(rangeStartSplit[1], keyColumnOrder.indexOf(propertyName));

				updateData.push({
					range: `${sheet ? sheet + '!' : ''}${updateColumnName}${updateRowIndex}`,
					values: [
						[
							inputItem[propertyName] as string,
						],
					],
				});

			}
		}

		return this.batchUpdate(updateData, valueInputMode);
	}


	/**
	 * Looks for a specific value in a column and if it gets found it returns the whole row
	 *
	 * @param {string[][]} inputData Data to to check for lookup value in
	 * @param {number} keyRowIndex Index of the row which contains the keys
	 * @param {number} dataStartRowIndex Index of the first row which contains data
	 * @param {ILookupValues[]} lookupValues The lookup values which decide what data to return
	 * @param {boolean} [returnAllMatches] Returns all the found matches instead of only the first one
	 * @returns {Promise<IDataObject[]>}
	 * @memberof GoogleSheet
	 */
	async lookupValues(inputData: string[][], keyRowIndex: number, dataStartRowIndex: number, lookupValues: ILookupValues[], returnAllMatches?: boolean): Promise<IDataObject[]> {
		const keys: string[] = [];

		if (keyRowIndex < 0 || dataStartRowIndex < keyRowIndex || keyRowIndex >= inputData.length) {
			// The key row does not exist so it is not possible to look up the data
			throw new NodeOperationError(this.executeFunctions.getNode(), `The key row does not exist!`);
		}

		// Create the keys array
		for (let columnIndex = 0; columnIndex < inputData[keyRowIndex].length; columnIndex++) {
			keys.push(inputData[keyRowIndex][columnIndex]);
		}

		const returnData = [
			inputData[keyRowIndex],
		];

		// Standardise values array, if rows is [[]], map it to [['']] (Keep the columns into consideration)
		for (let rowIndex = 0; rowIndex < inputData?.length; rowIndex++) {
			if (inputData[rowIndex].length === 0) {
				for (let i = 0; i < keys.length; i++) {
					inputData[rowIndex][i] = '';
				}
			} else if (inputData[rowIndex].length < keys.length) {
				for (let i = 0; i < keys.length; i++) {
					if (inputData[rowIndex][i] === undefined) {
						inputData[rowIndex].push('');
					}
				}
			}
		}
		// Loop over all the lookup values and try to find a row to return
		let rowIndex: number;
		let returnColumnIndex: number;

		lookupLoop:
		for (const lookupValue of lookupValues) {
			returnColumnIndex = keys.indexOf(lookupValue.lookupColumn);

			if (returnColumnIndex === -1) {
				throw new NodeOperationError(this.executeFunctions.getNode(), `The column "${lookupValue.lookupColumn}" could not be found!`);
			}

			// Loop over all the items and find the one with the matching value
			for (rowIndex = dataStartRowIndex; rowIndex < inputData.length; rowIndex++) {
				if (inputData[rowIndex][returnColumnIndex]?.toString() === lookupValue.lookupValue.toString()) {
					returnData.push(inputData[rowIndex]);

					if (returnAllMatches !== true) {
						continue lookupLoop;
					}
				}
			}

			// If value could not be found add an empty one that the order of
			// the returned items stays the same
			if (returnAllMatches !== true) {
				returnData.push([]);
			}
		}

		return this.structureData(returnData, 1, keys, true);
	}


	async convertStructuredDataToArray(inputData: IDataObject[], range: string, keyRowIndex: number, usePathForKeyRow: boolean): Promise<string[][]> {
		let startColumn, endColumn;
		let sheet: string | undefined = undefined;
		if (range.includes('!')) {
			[sheet, range] = range.split('!');
		}
		[startColumn, endColumn] = range.split(':');


		let getRange = `${startColumn}${keyRowIndex + 1}:${endColumn}${keyRowIndex + 1}`;

		if (sheet !== undefined) {
			getRange = `${sheet}!${getRange}`;
		}

		const keyColumnData = await this.getData(getRange, 'UNFORMATTED_VALUE');

		if (keyColumnData === undefined) {
			throw new NodeOperationError(this.executeFunctions.getNode(), 'Could not retrieve the column data!');
		}

		const keyColumnOrder = keyColumnData[0];

		const setData: string[][] = [];

		let rowData: string[] = [];
		inputData.forEach((item) => {
			rowData = [];
			keyColumnOrder.forEach((key) => {
<<<<<<< HEAD
				if (usePathForKeyRow && (get(item, key) != undefined)) { //match by key path 
					rowData.push(get(item, key)!.toString());
				} else if (!usePathForKeyRow && (item.hasOwnProperty(key) && (item[key] != undefined))) { //match by exact key name
					rowData.push(item[key]!.toString());
=======
				const data = item[key];
				if (item.hasOwnProperty(key) && data !== null && typeof data !== 'undefined') {
					rowData.push(data.toString());
>>>>>>> bff8e6be
				} else {
					rowData.push('');
				}
			});
			setData.push(rowData);
		});

		return setData;
	}
}<|MERGE_RESOLUTION|>--- conflicted
+++ resolved
@@ -488,17 +488,14 @@
 		inputData.forEach((item) => {
 			rowData = [];
 			keyColumnOrder.forEach((key) => {
-<<<<<<< HEAD
-				if (usePathForKeyRow && (get(item, key) != undefined)) { //match by key path 
+				const data = item[key];
+				if (usePathForKeyRow && (get(item, key) !== undefined)) { //match by key path
 					rowData.push(get(item, key)!.toString());
-				} else if (!usePathForKeyRow && (item.hasOwnProperty(key) && (item[key] != undefined))) { //match by exact key name
-					rowData.push(item[key]!.toString());
-=======
-				const data = item[key];
-				if (item.hasOwnProperty(key) && data !== null && typeof data !== 'undefined') {
+				}
+				else if (!usePathForKeyRow &&  (item.hasOwnProperty(key) && data !== null && typeof data !== 'undefined')) { //match by exact key name
 					rowData.push(data.toString());
->>>>>>> bff8e6be
-				} else {
+				}
+				else {
 					rowData.push('');
 				}
 			});
